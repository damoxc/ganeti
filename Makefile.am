--- conflicted
+++ resolved
@@ -752,7 +752,6 @@
 		echo "Found backup files in final archive." 1>&2; \
 		exit 1; \
 	fi
-<<<<<<< HEAD
 # Empty files or directories should not be distributed. They can cause
 # unnecessary warnings for packagers. Directories used by automake during
 # distcheck must be excluded.
@@ -762,8 +761,6 @@
 		echo "Found empty files or directories in final archive." 1>&2; \
 		exit 1; \
 	fi
-=======
->>>>>>> 2ba14c2f
 	if test -n "$(BUILD_RELEASE)" && \
 	   grep -n -H -E '^\*.*unreleased' $(top_distdir)/NEWS; then \
 		echo "Found unreleased version in NEWS." >&2; \
@@ -771,10 +768,6 @@
 	fi
 
 # When building a release, stricter checks should be used
-<<<<<<< HEAD
-distcheck-release: export BUILD_RELEASE = 1
-distcheck-release: distcheck
-=======
 distcheck-release dist-release: export BUILD_RELEASE = 1
 distcheck-release: distcheck
 
@@ -785,7 +778,6 @@
 		autotools/check-tar < $$i; \
 		echo OK; \
 	done
->>>>>>> 2ba14c2f
 
 install-exec-local:
 	@mkdir_p@ "$(DESTDIR)${localstatedir}/lib/ganeti" \
