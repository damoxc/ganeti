News
====


<<<<<<< HEAD
Version 2.6.0 rc4
-----------------

*(Released Thu, 19 Jul 2012)*

New features
~~~~~~~~~~~~

Instance run status
+++++++++++++++++++

The current ``admin_up`` field, which used to denote whether an instance
should be running or not, has been removed. Instead, ``admin_state`` is
introduced, with 3 possible values -- ``up``, ``down`` and ``offline``.

The rational behind this is that an instance being “down” can have
different meanings:

- it could be down during a reboot
- it could be temporarily be down for a reinstall
- or it could be down because it is deprecated and kept just for its
  disk

The previous Boolean state was making it difficult to do capacity
calculations: should Ganeti reserve memory for a down instance? Now, the
tri-state field makes it clear:

- in ``up`` and ``down`` state, all resources are reserved for the
  instance, and it can be at any time brought up if it is down
- in ``offline`` state, only disk space is reserved for it, but not
  memory or CPUs

The field can have an extra use: since the transition between ``up`` and
``down`` and vice-versus is done via ``gnt-instance start/stop``, but
transition between ``offline`` and ``down`` is done via ``gnt-instance
modify``, it is possible to given different rights to users. For
example, owners of an instance could be allowed to start/stop it, but
not transition it out of the offline state.

Instance policies and specs
+++++++++++++++++++++++++++

In previous Ganeti versions, an instance creation request was not
limited on the minimum size and on the maximum size just by the cluster
resources. As such, any policy could be implemented only in third-party
clients (RAPI clients, or shell wrappers over ``gnt-*``
tools). Furthermore, calculating cluster capacity via ``hspace`` again
required external input with regards to instance sizes.

In order to improve these workflows and to allow for example better
per-node group differentiation, we introduced instance specs, which
allow declaring:

- minimum instance disk size, disk count, memory size, cpu count
- maximum values for the above metrics
- and “standard” values (used in ``hspace`` to calculate the standard
  sized instances)

The minimum/maximum values can be also customised at node-group level,
for example allowing more powerful hardware to support bigger instance
memory sizes.

Beside the instance specs, there are a few other settings belonging to
the instance policy framework. It is possible now to customise, per
cluster and node-group:

- the list of allowed disk templates
- the maximum ratio of VCPUs per PCPUs (to control CPU oversubscription)
- the maximum ratio of instance to spindles (see below for more
  information) for local storage

All these together should allow all tools that talk to Ganeti to know
what are the ranges of allowed values for instances and the
over-subscription that is allowed.

For the VCPU/PCPU ratio, we already have the VCPU configuration from the
instance configuration, and the physical CPU configuration from the
node. For the spindle ratios however, we didn't track before these
values, so new parameters have been added:

- a new node parameter ``spindle_count``, defaults to 1, customisable at
  node group or node level
- at new backend parameter (for instances), ``spindle_use`` defaults to 1

Note that spindles in this context doesn't need to mean actual
mechanical hard-drives; it's just a relative number for both the node
I/O capacity and instance I/O consumption.

Instance migration behaviour
++++++++++++++++++++++++++++

While live-migration is in general desirable over failover, it is
possible that for some workloads it is actually worse, due to the
variable time of the “suspend” phase during live migration.

To allow the tools to work consistently over such instances (without
having to hard-code instance names), a new backend parameter
``always_failover`` has been added to control the migration/failover
behaviour. When set to True, all migration requests for an instance will
instead fall-back to failover.

Instance memory ballooning
++++++++++++++++++++++++++

Initial support for memory ballooning has been added. The memory for an
instance is no longer fixed (backend parameter ``memory``), but instead
can vary between minimum and maximum values (backend parameters
``minmem`` and ``maxmem``). Currently we only change an instance's
memory when:

- live migrating or failing over and instance and the target node
  doesn't have enough memory
- user requests changing the memory via ``gnt-instance modify
  --runtime-memory``

Instance CPU pinning
++++++++++++++++++++

In order to control the use of specific CPUs by instance, support for
controlling CPU pinning has been added for the Xen, HVM and LXC
hypervisors. This is controlled by a new hypervisor parameter
``cpu_mask``; details about possible values for this are in the
:manpage:`gnt-instance(8)`. Note that use of the most specific (precise
VCPU-to-CPU mapping) form will work well only when all nodes in your
cluster have the same amount of CPUs.

Disk parameters
+++++++++++++++

Another area in which Ganeti was not customisable were the parameters
used for storage configuration, e.g. how many stripes to use for LVM,
DRBD resync configuration, etc.

To improve this area, we've added disks parameters, which are
customisable at cluster and node group level, and which allow to
specify various parameters for disks (DRBD has the most parameters
currently), for example:

- DRBD resync algorithm and parameters (e.g. speed)
- the default VG for meta-data volumes for DRBD
- number of stripes for LVM (plain disk template)
- the RBD pool

These parameters can be modified via ``gnt-cluster modify -D …`` and
``gnt-group modify -D …``, and are used at either instance creation (in
case of LVM stripes, for example) or at disk “activation” time
(e.g. resync speed).

Rados block device support
++++++++++++++++++++++++++

A Rados (http://ceph.com/wiki/Rbd) storage backend has been added,
denoted by the ``rbd`` disk template type. This is considered
experimental, feedback is welcome. For details on configuring it, see
the :doc:`install` document and the :manpage:`gnt-cluster(8)` man page.

Master IP setup
+++++++++++++++

The existing master IP functionality works well only in simple setups (a
single network shared by all nodes); however, if nodes belong to
different networks, then the ``/32`` setup and lack of routing
information is not enough.

To allow the master IP to function well in more complex cases, the
system was reworked as follows:

- a master IP netmask setting has been added
- the master IP activation/turn-down code was moved from the node daemon
  to a separate script
- whether to run the Ganeti-supplied master IP script or a user-supplied
  on is a ``gnt-cluster init`` setting

Details about the location of the standard and custom setup scripts are
in the man page :manpage:`gnt-cluster(8)`; for information about the
setup script protocol, look at the Ganeti-supplied script.

SPICE support
+++++++++++++

The `SPICE <http://www.linux-kvm.org/page/SPICE>`_ support has been
improved.

It is now possible to use TLS-protected connections, and when renewing
or changing the cluster certificates (via ``gnt-cluster renew-crypto``,
it is now possible to specify spice or spice CA certificates. Also, it
is possible to configure a password for SPICE sessions via the
hypervisor parameter ``spice_password_file``.

There are also new parameters to control the compression and streaming
options (e.g. ``spice_image_compression``, ``spice_streaming_video``,
etc.). For details, see the man page :manpage:`gnt-instance(8)` and look
for the spice parameters.

Lastly, it is now possible to see the SPICE connection information via
``gnt-instance console``.

OVF converter
+++++++++++++

A new tool (``tools/ovfconverter``) has been added that supports
conversion between Ganeti and the `Open Virtualization Format
<http://en.wikipedia.org/wiki/Open_Virtualization_Format>`_ (both to and
from).

This relies on the ``qemu-img`` tool to convert the disk formats, so the
actual compatibility with other virtualization solutions depends on it.

Confd daemon changes
++++++++++++++++++++

The configuration query daemon (``ganeti-confd``) is now optional, and
has been rewritten in Haskell; whether to use the daemon at all, use the
Python (default) or the Haskell version is selectable at configure time
via the ``--enable-confd`` parameter, which can take one of the
``haskell``, ``python`` or ``no`` values. If not used, disabling the
daemon will result in a smaller footprint; for larger systems, we
welcome feedback on the Haskell version which might become the default
in future versions.

If you want to use ``gnt-node list-drbd`` you need to have the Haskell
daemon running. The Python version doesn't implement the new call.


User interface changes
~~~~~~~~~~~~~~~~~~~~~~

We have replaced the ``--disks`` option of ``gnt-instance
replace-disks`` with a more flexible ``--disk`` option, which allows
adding and removing disks at arbitrary indices (Issue 188). Furthermore,
disk size and mode can be changed upon recreation (via ``gnt-instance
recreate-disks``, which accepts the same ``--disk`` option).

As many people are used to a ``show`` command, we have added that as an
alias to ``info`` on all ``gnt-*`` commands.

The ``gnt-instance grow-disk`` command has a new mode in which it can
accept the target size of the disk, instead of the delta; this can be
more safe since two runs in absolute mode will be idempotent, and
sometimes it's also easier to specify the desired size directly.

Also the handling of instances with regard to offline secondaries has
been improved. Instance operations should not fail because one of it's
secondary nodes is offline, even though it's safe to proceed.

A new command ``list-drbd`` has been added to the ``gnt-node`` script to
support debugging of DRBD issues on nodes. It provides a mapping of DRBD
minors to instance name.

API changes
~~~~~~~~~~~

RAPI coverage has improved, with (for example) new resources for
recreate-disks, node power-cycle, etc.

Compatibility
~~~~~~~~~~~~~

There is partial support for ``xl`` in the Xen hypervisor; feedback is
welcome.

Python 2.7 is better supported, and after Ganeti 2.6 we will investigate
whether to still support Python 2.4 or move to Python 2.6 as minimum
required version.

Support for Fedora has been slightly improved; the provided example
init.d script should work better on it and the INSTALL file should
document the needed dependencies.

Internal changes
~~~~~~~~~~~~~~~~

The deprecated ``QueryLocks`` LUXI request has been removed. Use
``Query(what=QR_LOCK, ...)`` instead.

The LUXI requests :pyeval:`luxi.REQ_QUERY_JOBS`,
:pyeval:`luxi.REQ_QUERY_INSTANCES`, :pyeval:`luxi.REQ_QUERY_NODES`,
:pyeval:`luxi.REQ_QUERY_GROUPS`, :pyeval:`luxi.REQ_QUERY_EXPORTS` and
:pyeval:`luxi.REQ_QUERY_TAGS` are deprecated and will be removed in a
future version. :pyeval:`luxi.REQ_QUERY` should be used instead.

RAPI client: ``CertificateError`` now derives from
``GanetiApiError``. This should make it more easy to handle Ganeti
errors.

Deprecation warnings due to PyCrypto/paramiko import in
``tools/setup-ssh`` have been silenced, as usually they are safe; please
make sure to run an up-to-date paramiko version, if you use this tool.

The QA scripts now depend on Python 2.5 or above (the main code base
still works with Python 2.4).

The configuration file (``config.data``) is now written without
indentation for performance reasons; if you want to edit it, it can be
re-formatted via ``tools/fmtjson``.

A number of bugs has been fixed in the cluster merge tool.

``x509`` certification verification (used in import-export) has been
changed to allow the same clock skew as permitted by the cluster
verification. This will remove some rare but hard to diagnose errors in
import-export.

The ``LUXI`` protocol has been made more consistent regarding its
handling of command arguments. This, however, leads to incompatibility
issues with previous versions. Please ensure that you restart Ganeti
daemons after the upgrade, otherwise job submission will fail.


Version 2.6.0 rc3
-----------------

*(Released Fri, 13 Jul 2012)*

Third release candidate for 2.6. The following changes were done from
rc3 to rc4:

- Fixed ``UpgradeConfig`` w.r.t. to disk parameters on disk objects.
- Fixed an inconsistency in the LUXI protocol with the provided
  arguments (NOT backwards compatible)
- Fixed a bug with node groups ipolicy where ``min`` was greater than
  the cluster ``std`` value
- Implemented a new ``gnt-node list-drbd`` call to list DRBD minors for
  easier instance debugging on nodes (requires ``hconfd`` to work)


Version 2.6.0 rc2
-----------------

*(Released Tue, 03 Jul 2012)*

Second release candidate for 2.6. The following changes were done from
rc2 to rc3:

- Fixed ``gnt-cluster verify`` regarding ``master-ip-script`` on non
  master candidates
- Fixed a RAPI regression on missing beparams/memory
- Fixed redistribution of files on offline nodes
- Added possibility to run activate-disks even though secondaries are
  offline. With this change it relaxes also the strictness on some other
  commands which use activate disks internally:
  * ``gnt-instance start|reboot|rename|backup|export``
- Made it possible to remove safely an instance if its secondaries are
  offline
- Made it possible to reinstall even though secondaries are offline


Version 2.6.0 rc1
-----------------

*(Released Mon, 25 Jun 2012)*

First release candidate for 2.6. The following changes were done from
rc1 to rc2:

- Fixed bugs with disk parameters and ``rbd`` templates as well as
  ``instance_os_add``
- Made ``gnt-instance modify`` more consistent regarding new NIC/Disk
  behaviour. It supports now the modify operation
- ``hcheck`` implemented to analyze cluster health and possibility of
  improving health by rebalance
- ``hbal`` has been improved in dealing with split instances


Version 2.6.0 beta2
-------------------

*(Released Mon, 11 Jun 2012)*

Second beta release of 2.6. The following changes were done from beta2
to rc1:

- Fixed ``daemon-util`` with non-root user models
- Fixed creation of plain instances with ``--no-wait-for-sync``
- Fix wrong iv_names when running ``cfgupgrade``
- Export more information in RAPI group queries
- Fixed bug when changing instance network interfaces
- Extended burnin to do NIC changes
- query: Added ``<``, ``>``, ``<=``, ``>=`` comparison operators
- Changed default for DRBD barriers
- Fixed DRBD error reporting for syncer rate
- Verify the options on disk parameters

And of course various fixes to documentation and improved unittests and
QA.


Version 2.6.0 beta1
-------------------

*(Released Wed, 23 May 2012)*

First beta release of 2.6. The following changes were done from beta1 to
beta2:

- integrated patch for distributions without ``start-stop-daemon``
- adapted example init.d script to work on Fedora
- fixed log handling in Haskell daemons
- adapted checks in the watcher for pycurl linked against libnss
- add partial support for ``xl`` instead of ``xm`` for Xen
- fixed a type issue in cluster verification
- fixed ssconf handling in the Haskell code (was breaking confd in IPv6
  clusters)

Plus integrated fixes from the 2.5 branch:

- fixed ``kvm-ifup`` to use ``/bin/bash``
- fixed parallel build failures
- KVM live migration when using a custom keymap
=======
Version 2.5.2
-------------

*(Released Tue, 24 Jul 2012)*

A small bugfix release, with no new features:

- fixed bash-isms in kvm-ifup, for compatibility with systems which use a
  different default shell (e.g. Debian, Ubuntu)
- fixed KVM startup and live migration with a custom keymap (fixes Issue
  243 and Debian bug #650664)
- fixed compatibility with KVM versions that don't support multiple boot
  devices (fixes Issue 230 and Debian bug #624256)

Additionally, a few fixes were done to the build system (fixed parallel
build failures) and to the unittests (fixed race condition in test for
FileID functions, and the default enable/disable mode for QA test is now
customisable).
>>>>>>> 9906d514


Version 2.5.1
-------------

*(Released Fri, 11 May 2012)*

A small bugfix release.

The main issues solved are on the topic of compatibility with newer LVM
releases:

- fixed parsing of ``lv_attr`` field
- adapted to new ``vgreduce --removemissing`` behaviour where sometimes
  the ``--force`` flag is needed

Also on the topic of compatibility, ``tools/lvmstrap`` has been changed
to accept kernel 3.x too (was hardcoded to 2.6.*).

A regression present in 2.5.0 that broke handling (in the gnt-* scripts)
of hook results and that also made display of other errors suboptimal
was fixed; the code behaves now like 2.4 and earlier.

Another change in 2.5, the cleanup of the OS scripts environment, is too
aggressive: it removed even the ``PATH`` variable, which requires the OS
scripts to *always* need to export it. Since this is a bit too strict,
we now export a minimal PATH, the same that we export for hooks.

The fix for issue 201 (Preserve bridge MTU in KVM ifup script) was
integrated into this release.

Finally, a few other miscellaneous changes were done (no new features,
just small improvements):

- Fix ``gnt-group --help`` display
- Fix hardcoded Xen kernel path
- Fix grow-disk handling of invalid units
- Update synopsis for ``gnt-cluster repair-disk-sizes``
- Accept both PUT and POST in noded (makes future upgrade to 2.6 easier)


Version 2.5.0
-------------

*(Released Thu, 12 Apr 2012)*

Incompatible/important changes and bugfixes
~~~~~~~~~~~~~~~~~~~~~~~~~~~~~~~~~~~~~~~~~~~

- The default of the ``/2/instances/[instance_name]/rename`` RAPI
  resource's ``ip_check`` parameter changed from ``True`` to ``False``
  to match the underlying LUXI interface.
- The ``/2/nodes/[node_name]/evacuate`` RAPI resource was changed to use
  body parameters, see :doc:`RAPI documentation <rapi>`. The server does
  not maintain backwards-compatibility as the underlying operation
  changed in an incompatible way. The RAPI client can talk to old
  servers, but it needs to be told so as the return value changed.
- When creating file-based instances via RAPI, the ``file_driver``
  parameter no longer defaults to ``loop`` and must be specified.
- The deprecated ``bridge`` NIC parameter is no longer supported. Use
  ``link`` instead.
- Support for the undocumented and deprecated RAPI instance creation
  request format version 0 has been dropped. Use version 1, supported
  since Ganeti 2.1.3 and :doc:`documented <rapi>`, instead.
- Pyparsing 1.4.6 or above is required, see :doc:`installation
  documentation <install>`.
- The "cluster-verify" hooks are now executed per group by the
  ``OP_CLUSTER_VERIFY_GROUP`` opcode. This maintains the same behavior
  if you just run ``gnt-cluster verify``, which generates one opcode per
  group.
- The environment as passed to the OS scripts is cleared, and thus no
  environment variables defined in the node daemon's environment will be
  inherited by the scripts.
- The :doc:`iallocator <iallocator>` mode ``multi-evacuate`` has been
  deprecated.
- :doc:`New iallocator modes <design-multi-reloc>` have been added to
  support operations involving multiple node groups.
- Offline nodes are ignored when failing over an instance.
- Support for KVM version 1.0, which changed the version reporting format
  from 3 to 2 digits.
- TCP/IP ports used by DRBD disks are returned to a pool upon instance
  removal.
- ``Makefile`` is now compatible with Automake 1.11.2
- Includes all bugfixes made in the 2.4 series

New features
~~~~~~~~~~~~

- The ganeti-htools project has been merged into the ganeti-core source
  tree and will be built as part of Ganeti (see :doc:`install-quick`).
- Implemented support for :doc:`shared storage <design-shared-storage>`.
- Add support for disks larger than 2 TB in ``lvmstrap`` by supporting
  GPT-style partition tables (requires `parted
  <http://www.gnu.org/s/parted/>`_).
- Added support for floppy drive and 2nd CD-ROM drive in KVM hypervisor.
- Allowed adding tags on instance creation.
- Export instance tags to hooks (``INSTANCE_TAGS``, see :doc:`hooks`)
- Allow instances to be started in a paused state, enabling the user to
  see the complete console output on boot using the console.
- Added new hypervisor flag to control default reboot behaviour
  (``reboot_behavior``).
- Added support for KVM keymaps (hypervisor parameter ``keymap``).
- Improved out-of-band management support:

  - Added ``gnt-node health`` command reporting the health status of
    nodes.
  - Added ``gnt-node power`` command to manage power status of nodes.
  - Added command for emergency power-off (EPO), ``gnt-cluster epo``.

- Instance migration can fall back to failover if instance is not
  running.
- Filters can be used when listing nodes, instances, groups and locks;
  see *ganeti(7)* manpage.
- Added post-execution status as variables to :doc:`hooks <hooks>`
  environment.
- Instance tags are exported/imported together with the instance.
- When given an explicit job ID, ``gnt-job info`` will work for archived
  jobs.
- Jobs can define dependencies on other jobs (not yet supported via
  RAPI or command line, but used by internal commands and usable via
  LUXI).

  - Lock monitor (``gnt-debug locks``) shows jobs waiting for
    dependencies.

- Instance failover is now available as a RAPI resource
  (``/2/instances/[instance_name]/failover``).
- ``gnt-instance info`` defaults to static information if primary node
  is offline.
- Opcodes have a new ``comment`` attribute.
- Added basic SPICE support to KVM hypervisor.
- ``tools/ganeti-listrunner`` allows passing of arguments to executable.

Node group improvements
~~~~~~~~~~~~~~~~~~~~~~~

- ``gnt-cluster verify`` has been modified to check groups separately,
  thereby improving performance.
- Node group support has been added to ``gnt-cluster verify-disks``,
  which now operates per node group.
- Watcher has been changed to work better with node groups.

  - One process and state file per node group.
  - Slow watcher in one group doesn't block other group's watcher.

- Added new command, ``gnt-group evacuate``, to move all instances in a
  node group to other groups.
- Added ``gnt-instance change-group`` to move an instance to another
  node group.
- ``gnt-cluster command`` and ``gnt-cluster copyfile`` now support
  per-group operations.
- Node groups can be tagged.
- Some operations switch from an exclusive to a shared lock as soon as
  possible.
- Instance's primary and secondary nodes' groups are now available as
  query fields (``pnode.group``, ``pnode.group.uuid``, ``snodes.group``
  and ``snodes.group.uuid``).

Misc
~~~~

- Numerous updates to documentation and manpages.

  - :doc:`RAPI <rapi>` documentation now has detailed parameter
    descriptions.
  - Some opcode/job results are now also documented, see :doc:`RAPI
    <rapi>`.

- A lockset's internal lock is now also visible in lock monitor.
- Log messages from job queue workers now contain information about the
  opcode they're processing.
- ``gnt-instance console`` no longer requires the instance lock.
- A short delay when waiting for job changes reduces the number of LUXI
  requests significantly.
- DRBD metadata volumes are overwritten with zeros during disk creation.
- Out-of-band commands no longer acquire the cluster lock in exclusive
  mode.
- ``devel/upload`` now uses correct permissions for directories.


Version 2.5.0 rc6
-----------------

*(Released Fri, 23 Mar 2012)*

This was the sixth release candidate of the 2.5 series.


Version 2.5.0 rc5
-----------------

*(Released Mon, 9 Jan 2012)*

This was the fifth release candidate of the 2.5 series.


Version 2.5.0 rc4
-----------------

*(Released Thu, 27 Oct 2011)*

This was the fourth release candidate of the 2.5 series.


Version 2.5.0 rc3
-----------------

*(Released Wed, 26 Oct 2011)*

This was the third release candidate of the 2.5 series.


Version 2.5.0 rc2
-----------------

*(Released Tue, 18 Oct 2011)*

This was the second release candidate of the 2.5 series.


Version 2.5.0 rc1
-----------------

*(Released Tue, 4 Oct 2011)*

This was the first release candidate of the 2.5 series.


Version 2.5.0 beta3
-------------------

*(Released Wed, 31 Aug 2011)*

This was the third beta release of the 2.5 series.


Version 2.5.0 beta2
-------------------

*(Released Mon, 22 Aug 2011)*

This was the second beta release of the 2.5 series.


Version 2.5.0 beta1
-------------------

*(Released Fri, 12 Aug 2011)*

This was the first beta release of the 2.5 series.


Version 2.4.5
-------------

*(Released Thu, 27 Oct 2011)*

- Fixed bug when parsing command line parameter values ending in
  backslash
- Fixed assertion error after unclean master shutdown
- Disable HTTP client pool for RPC, significantly reducing memory usage
  of master daemon
- Fixed queue archive creation with wrong permissions


Version 2.4.4
-------------

*(Released Tue, 23 Aug 2011)*

Small bug-fixes:

- Fixed documentation for importing with ``--src-dir`` option
- Fixed a bug in ``ensure-dirs`` with queue/archive permissions
- Fixed a parsing issue with DRBD 8.3.11 in the Linux kernel


Version 2.4.3
-------------

*(Released Fri, 5 Aug 2011)*

Many bug-fixes and a few small features:

- Fixed argument order in ``ReserveLV`` and ``ReserveMAC`` which caused
  issues when you tried to add an instance with two MAC addresses in one
  request
- KVM: fixed per-instance stored UID value
- KVM: configure bridged NICs at migration start
- KVM: Fix a bug where instance will not start with never KVM versions
  (>= 0.14)
- Added OS search path to ``gnt-cluster info``
- Fixed an issue with ``file_storage_dir`` where you were forced to
  provide an absolute path, but the documentation states it is a
  relative path, the documentation was right
- Added a new parameter to instance stop/start called ``--no-remember``
  that will make the state change to not be remembered
- Implemented ``no_remember`` at RAPI level
- Improved the documentation
- Node evacuation: don't call IAllocator if node is already empty
- Fixed bug in DRBD8 replace disks on current nodes
- Fixed bug in recreate-disks for DRBD instances
- Moved assertion checking locks in ``gnt-instance replace-disks``
  causing it to abort with not owning the right locks for some situation
- Job queue: Fixed potential race condition when cancelling queued jobs
- Fixed off-by-one bug in job serial generation
- ``gnt-node volumes``: Fix instance names
- Fixed aliases in bash completion
- Fixed a bug in reopening log files after being sent a SIGHUP
- Added a flag to burnin to allow specifying VCPU count
- Bugfixes to non-root Ganeti configuration


Version 2.4.2
-------------

*(Released Thu, 12 May 2011)*

Many bug-fixes and a few new small features:

- Fixed a bug related to log opening failures
- Fixed a bug in instance listing with orphan instances
- Fixed a bug which prevented resetting the cluster-level node parameter
  ``oob_program`` to the default
- Many fixes related to the ``cluster-merge`` tool
- Fixed a race condition in the lock monitor, which caused failures
  during (at least) creation of many instances in parallel
- Improved output for gnt-job info
- Removed the quiet flag on some ssh calls which prevented debugging
  failures
- Improved the N+1 failure messages in cluster verify by actually
  showing the memory values (needed and available)
- Increased lock attempt timeouts so that when executing long operations
  (e.g. DRBD replace-disks) other jobs do not enter 'blocking acquire'
  too early and thus prevent the use of the 'fair' mechanism
- Changed instance query data (``gnt-instance info``) to not acquire
  locks unless needed, thus allowing its use on locked instance if only
  static information is asked for
- Improved behaviour with filesystems that do not support rename on an
  opened file
- Fixed the behaviour of ``prealloc_wipe_disks`` cluster parameter which
  kept locks on all nodes during the wipe, which is unneeded
- Fixed ``gnt-watcher`` handling of errors during hooks execution
- Fixed bug in ``prealloc_wipe_disks`` with small disk sizes (less than
  10GiB) which caused the wipe to fail right at the end in some cases
- Fixed master IP activation when doing master failover with no-voting
- Fixed bug in ``gnt-node add --readd`` which allowed the re-adding of
  the master node itself
- Fixed potential data-loss in under disk full conditions, where Ganeti
  wouldn't check correctly the return code and would consider
  partially-written files 'correct'
- Fixed bug related to multiple VGs and DRBD disk replacing
- Added new disk parameter ``metavg`` that allows placement of the meta
  device for DRBD in a different volume group
- Fixed error handling in the node daemon when the system libc doesn't
  have major number 6 (i.e. if ``libc.so.6`` is not the actual libc)
- Fixed lock release during replace-disks, which kept cluster-wide locks
  when doing disk replaces with an iallocator script
- Added check for missing bridges in cluster verify
- Handle EPIPE errors while writing to the terminal better, so that
  piping the output to e.g. ``less`` doesn't cause a backtrace
- Fixed rare case where a ^C during Luxi calls could have been
  interpreted as server errors, instead of simply terminating
- Fixed a race condition in LUGroupAssignNodes (``gnt-group
  assign-nodes``)
- Added a few more parameters to the KVM hypervisor, allowing a second
  CDROM, custom disk type for CDROMs and a floppy image
- Removed redundant message in instance rename when the name is given
  already as a FQDN
- Added option to ``gnt-instance recreate-disks`` to allow creating the
  disks on new nodes, allowing recreation when the original instance
  nodes are completely gone
- Added option when converting disk templates to DRBD to skip waiting
  for the resync, in order to make the instance available sooner
- Added two new variables to the OS scripts environment (containing the
  instance's nodes)
- Made the root_path and optional parameter for the xen-pvm hypervisor,
  to allow use of ``pvgrub`` as bootloader
- Changed the instance memory modifications to only check out-of-memory
  conditions on memory increases, and turned the secondary node warnings
  into errors (they can still be overridden via ``--force``)
- Fixed the handling of a corner case when the Python installation gets
  corrupted (e.g. a bad disk) while ganeti-noded is running and we try
  to execute a command that doesn't exist
- Fixed a bug in ``gnt-instance move`` (LUInstanceMove) when the primary
  node of the instance returned failures during instance shutdown; this
  adds the option ``--ignore-consistency`` to gnt-instance move

And as usual, various improvements to the error messages, documentation
and man pages.


Version 2.4.1
-------------

*(Released Wed, 09 Mar 2011)*

Emergency bug-fix release. ``tools/cfgupgrade`` was broken and overwrote
the RAPI users file if run twice (even with ``--dry-run``).

The release fixes that bug (nothing else changed).


Version 2.4.0
-------------

*(Released Mon, 07 Mar 2011)*

Final 2.4.0 release. Just a few small fixes:

- Fixed RAPI node evacuate
- Fixed the kvm-ifup script
- Fixed internal error handling for special job cases
- Updated man page to specify the escaping feature for options


Version 2.4.0 rc3
-----------------

*(Released Mon, 28 Feb 2011)*

A critical fix for the ``prealloc_wipe_disks`` feature: it is possible
that this feature wiped the disks of the wrong instance, leading to loss
of data.

Other changes:

- Fixed title of query field containing instance name
- Expanded the glossary in the documentation
- Fixed one unittest (internal issue)


Version 2.4.0 rc2
-----------------

*(Released Mon, 21 Feb 2011)*

A number of bug fixes plus just a couple functionality changes.

On the user-visible side, the ``gnt-* list`` command output has changed
with respect to "special" field states. The current rc1 style of display
can be re-enabled by passing a new ``--verbose`` (``-v``) flag, but in
the default output mode special fields states are displayed as follows:

- Offline resource: ``*``
- Unavailable/not applicable: ``-``
- Data missing (RPC failure): ``?``
- Unknown field: ``??``

Another user-visible change is the addition of ``--force-join`` to
``gnt-node add``.

As for bug fixes:

- ``tools/cluster-merge`` has seen many fixes and is now enabled again
- Fixed regression in RAPI/instance reinstall where all parameters were
  required (instead of optional)
- Fixed ``gnt-cluster repair-disk-sizes``, was broken since Ganeti 2.2
- Fixed iallocator usage (offline nodes were not considered offline)
- Fixed ``gnt-node list`` with respect to non-vm_capable nodes
- Fixed hypervisor and OS parameter validation with respect to
  non-vm_capable nodes
- Fixed ``gnt-cluster verify`` with respect to offline nodes (mostly
  cosmetic)
- Fixed ``tools/listrunner`` with respect to agent-based usage


Version 2.4.0 rc1
-----------------

*(Released Fri,  4 Feb 2011)*

Many changes and fixes since the beta1 release. While there were some
internal changes, the code has been mostly stabilised for the RC
release.

Note: the dumb allocator was removed in this release, as it was not kept
up-to-date with the IAllocator protocol changes. It is recommended to
use the ``hail`` command from the ganeti-htools package.

Note: the 2.4 and up versions of Ganeti are not compatible with the
0.2.x branch of ganeti-htools. You need to upgrade to
ganeti-htools-0.3.0 (or later).

Regressions fixed from 2.3
~~~~~~~~~~~~~~~~~~~~~~~~~~

- Fixed the ``gnt-cluster verify-disks`` command
- Made ``gnt-cluster verify-disks`` work in parallel (as opposed to
  serially on nodes)
- Fixed disk adoption breakage
- Fixed wrong headers in instance listing for field aliases

Other bugs fixed
~~~~~~~~~~~~~~~~

- Fixed corner case in KVM handling of NICs
- Fixed many cases of wrong handling of non-vm_capable nodes
- Fixed a bug where a missing instance symlink was not possible to
  recreate with any ``gnt-*`` command (now ``gnt-instance
  activate-disks`` does it)
- Fixed the volume group name as reported by ``gnt-cluster
  verify-disks``
- Increased timeouts for the import-export code, hopefully leading to
  fewer aborts due network or instance timeouts
- Fixed bug in ``gnt-node list-storage``
- Fixed bug where not all daemons were started on cluster
  initialisation, but only at the first watcher run
- Fixed many bugs in the OOB implementation
- Fixed watcher behaviour in presence of instances with offline
  secondaries
- Fixed instance list output for instances running on the wrong node
- a few fixes to the cluster-merge tool, but it still cannot merge
  multi-node groups (currently it is not recommended to use this tool)


Improvements
~~~~~~~~~~~~

- Improved network configuration for the KVM hypervisor
- Added e1000 as a supported NIC for Xen-HVM
- Improved the lvmstrap tool to also be able to use partitions, as
  opposed to full disks
- Improved speed of disk wiping (the cluster parameter
  ``prealloc_wipe_disks``, so that it has a low impact on the total time
  of instance creations
- Added documentation for the OS parameters
- Changed ``gnt-instance deactivate-disks`` so that it can work if the
  hypervisor is not responding
- Added display of blacklisted and hidden OS information in
  ``gnt-cluster info``
- Extended ``gnt-cluster verify`` to also validate hypervisor, backend,
  NIC and node parameters, which might create problems with currently
  invalid (but undetected) configuration files, but prevents validation
  failures when unrelated parameters are modified
- Changed cluster initialisation to wait for the master daemon to become
  available
- Expanded the RAPI interface:

  - Added config redistribution resource
  - Added activation/deactivation of instance disks
  - Added export of console information

- Implemented log file reopening on SIGHUP, which allows using
  logrotate(8) for the Ganeti log files
- Added a basic OOB helper script as an example


Version 2.4.0 beta1
-------------------

*(Released Fri, 14 Jan 2011)*

User-visible
~~~~~~~~~~~~

- Fixed timezone issues when formatting timestamps
- Added support for node groups, available via ``gnt-group`` and other
  commands
- Added out-of-band framework and management, see :doc:`design
  document <design-oob>`
- Removed support for roman numbers from ``gnt-node list`` and
  ``gnt-instance list``.
- Allowed modification of master network interface via ``gnt-cluster
  modify --master-netdev``
- Accept offline secondaries while shutting down instance disks
- Added ``blockdev_prefix`` parameter to Xen PVM and HVM hypervisors
- Added support for multiple LVM volume groups
- Avoid sorting nodes for ``gnt-node list`` if specific nodes are
  requested
- Added commands to list available fields:

  - ``gnt-node list-fields``
  - ``gnt-group list-fields``
  - ``gnt-instance list-fields``

- Updated documentation and man pages

Integration
~~~~~~~~~~~

- Moved ``rapi_users`` file into separate directory, now named
  ``.../ganeti/rapi/users``, ``cfgupgrade`` moves the file and creates a
  symlink
- Added new tool for running commands on many machines,
  ``tools/ganeti-listrunner``
- Implemented more verbose result in ``OpInstanceConsole`` opcode, also
  improving the ``gnt-instance console`` output
- Allowed customisation of disk index separator at ``configure`` time
- Export node group allocation policy to :doc:`iallocator <iallocator>`
- Added support for non-partitioned md disks in ``lvmstrap``
- Added script to gracefully power off KVM instances
- Split ``utils`` module into smaller parts
- Changed query operations to return more detailed information, e.g.
  whether an information is unavailable due to an offline node. To use
  this new functionality, the LUXI call ``Query`` must be used. Field
  information is now stored by the master daemon and can be retrieved
  using ``QueryFields``. Instances, nodes and groups can also be queried
  using the new opcodes ``OpQuery`` and ``OpQueryFields`` (not yet
  exposed via RAPI). The following commands make use of this
  infrastructure change:

  - ``gnt-group list``
  - ``gnt-group list-fields``
  - ``gnt-node list``
  - ``gnt-node list-fields``
  - ``gnt-instance list``
  - ``gnt-instance list-fields``
  - ``gnt-debug locks``

Remote API
~~~~~~~~~~

- New RAPI resources (see :doc:`rapi`):

  - ``/2/modify``
  - ``/2/groups``
  - ``/2/groups/[group_name]``
  - ``/2/groups/[group_name]/assign-nodes``
  - ``/2/groups/[group_name]/modify``
  - ``/2/groups/[group_name]/rename``
  - ``/2/instances/[instance_name]/disk/[disk_index]/grow``

- RAPI changes:

  - Implemented ``no_install`` for instance creation
  - Implemented OS parameters for instance reinstallation, allowing
    use of special settings on reinstallation (e.g. for preserving data)

Misc
~~~~

- Added IPv6 support in import/export
- Pause DRBD synchronization while wiping disks on instance creation
- Updated unittests and QA scripts
- Improved network parameters passed to KVM
- Converted man pages from docbook to reStructuredText


Version 2.3.1
-------------

*(Released Mon, 20 Dec 2010)*

Released version 2.3.1~rc1 without any changes.


Version 2.3.1 rc1
-----------------

*(Released Wed, 1 Dec 2010)*

- impexpd: Disable OpenSSL compression in socat if possible (backport
  from master, commit e90739d625b, see :doc:`installation guide
  <install-quick>` for details)
- Changed unittest coverage report to exclude test scripts
- Added script to check version format


Version 2.3.0
-------------

*(Released Wed, 1 Dec 2010)*

Released version 2.3.0~rc1 without any changes.


Version 2.3.0 rc1
-----------------

*(Released Fri, 19 Nov 2010)*

A number of bugfixes and documentation updates:

- Update ganeti-os-interface documentation
- Fixed a bug related to duplicate MACs or similar items which should be
  unique
- Fix breakage in OS state modify
- Reinstall instance: disallow offline secondaries (fixes bug related to
  OS changing but reinstall failing)
- plus all the other fixes between 2.2.1 and 2.2.2


Version 2.3.0 rc0
-----------------

*(Released Tue, 2 Nov 2010)*

- Fixed clearing of the default iallocator using ``gnt-cluster modify``
- Fixed master failover race with watcher
- Fixed a bug in ``gnt-node modify`` which could lead to an inconsistent
  configuration
- Accept previously stopped instance for export with instance removal
- Simplify and extend the environment variables for instance OS scripts
- Added new node flags, ``master_capable`` and ``vm_capable``
- Added optional instance disk wiping prior during allocation. This is a
  cluster-wide option and can be set/modified using
  ``gnt-cluster {init,modify} --prealloc-wipe-disks``.
- Added IPv6 support, see :doc:`design document <design-2.3>` and
  :doc:`install-quick`
- Added a new watcher option (``--ignore-pause``)
- Added option to ignore offline node on instance start/stop
  (``--ignore-offline``)
- Allow overriding OS parameters with ``gnt-instance reinstall``
- Added ability to change node's secondary IP address using ``gnt-node
  modify``
- Implemented privilege separation for all daemons except
  ``ganeti-noded``, see ``configure`` options
- Complain if an instance's disk is marked faulty in ``gnt-cluster
  verify``
- Implemented job priorities (see ``ganeti(7)`` manpage)
- Ignore failures while shutting down instances during failover from
  offline node
- Exit daemon's bootstrap process only once daemon is ready
- Export more information via ``LUInstanceQuery``/remote API
- Improved documentation, QA and unittests
- RAPI daemon now watches ``rapi_users`` all the time and doesn't need a
  restart if the file was created or changed
- Added LUXI protocol version sent with each request and response,
  allowing detection of server/client mismatches
- Moved the Python scripts among gnt-* and ganeti-* into modules
- Moved all code related to setting up SSH to an external script,
  ``setup-ssh``
- Infrastructure changes for node group support in future versions


Version 2.2.2
-------------

*(Released Fri, 19 Nov 2010)*

A few small bugs fixed, and some improvements to the build system:

- Fix documentation regarding conversion to drbd
- Fix validation of parameters in cluster modify (``gnt-cluster modify
  -B``)
- Fix error handling in node modify with multiple changes
- Allow remote imports without checked names


Version 2.2.1
-------------

*(Released Tue, 19 Oct 2010)*

- Disable SSL session ID cache in RPC client


Version 2.2.1 rc1
-----------------

*(Released Thu, 14 Oct 2010)*

- Fix interaction between Curl/GnuTLS and the Python's HTTP server
  (thanks Apollon Oikonomopoulos!), finally allowing the use of Curl
  with GnuTLS
- Fix problems with interaction between Curl and Python's HTTP server,
  resulting in increased speed in many RPC calls
- Improve our release script to prevent breakage with older aclocal and
  Python 2.6


Version 2.2.1 rc0
-----------------

*(Released Thu, 7 Oct 2010)*

- Fixed issue 125, replace hardcoded "xenvg" in ``gnt-cluster`` with
  value retrieved from master
- Added support for blacklisted or hidden OS definitions
- Added simple lock monitor (accessible via (``gnt-debug locks``)
- Added support for -mem-path in KVM hypervisor abstraction layer
- Allow overriding instance parameters in tool for inter-cluster
  instance moves (``tools/move-instance``)
- Improved opcode summaries (e.g. in ``gnt-job list``)
- Improve consistency of OS listing by sorting it
- Documentation updates


Version 2.2.0.1
---------------

*(Released Fri, 8 Oct 2010)*

- Rebuild with a newer autotools version, to fix python 2.6 compatibility


Version 2.2.0
-------------

*(Released Mon, 4 Oct 2010)*

- Fixed regression in ``gnt-instance rename``


Version 2.2.0 rc2
-----------------

*(Released Wed, 22 Sep 2010)*

- Fixed OS_VARIANT variable for OS scripts
- Fixed cluster tag operations via RAPI
- Made ``setup-ssh`` exit with non-zero code if an error occurred
- Disabled RAPI CA checks in watcher


Version 2.2.0 rc1
-----------------

*(Released Mon, 23 Aug 2010)*

- Support DRBD versions of the format "a.b.c.d"
- Updated manpages
- Re-introduce support for usage from multiple threads in RAPI client
- Instance renames and modify via RAPI
- Work around race condition between processing and archival in job
  queue
- Mark opcodes following failed one as failed, too
- Job field ``lock_status`` was removed due to difficulties making it
  work with the changed job queue in Ganeti 2.2; a better way to monitor
  locks is expected for a later 2.2.x release
- Fixed dry-run behaviour with many commands
- Support ``ssh-agent`` again when adding nodes
- Many additional bugfixes


Version 2.2.0 rc0
-----------------

*(Released Fri, 30 Jul 2010)*

Important change: the internal RPC mechanism between Ganeti nodes has
changed from using a home-grown http library (based on the Python base
libraries) to use the PycURL library. This requires that PycURL is
installed on nodes. Please note that on Debian/Ubuntu, PycURL is linked
against GnuTLS by default. cURL's support for GnuTLS had known issues
before cURL 7.21.0 and we recommend using the latest cURL release or
linking against OpenSSL. Most other distributions already link PycURL
and cURL against OpenSSL. The command::

  python -c 'import pycurl; print pycurl.version'

can be used to determine the libraries PycURL and cURL are linked
against.

Other significant changes:

- Rewrote much of the internals of the job queue, in order to achieve
  better parallelism; this decouples job query operations from the job
  processing, and it should allow much nicer behaviour of the master
  daemon under load, and it also has uncovered some long-standing bugs
  related to the job serialisation (now fixed)
- Added a default iallocator setting to the cluster parameters,
  eliminating the need to always pass nodes or an iallocator for
  operations that require selection of new node(s)
- Added experimental support for the LXC virtualization method
- Added support for OS parameters, which allows the installation of
  instances to pass parameter to OS scripts in order to customise the
  instance
- Added a hypervisor parameter controlling the migration type (live or
  non-live), since hypervisors have various levels of reliability; this
  has renamed the 'live' parameter to 'mode'
- Added a cluster parameter ``reserved_lvs`` that denotes reserved
  logical volumes, meaning that cluster verify will ignore them and not
  flag their presence as errors
- The watcher will now reset the error count for failed instances after
  8 hours, thus allowing self-healing if the problem that caused the
  instances to be down/fail to start has cleared in the meantime
- Added a cluster parameter ``drbd_usermode_helper`` that makes Ganeti
  check for, and warn, if the drbd module parameter ``usermode_helper``
  is not consistent with the cluster-wide setting; this is needed to
  make diagnose easier of failed drbd creations
- Started adding base IPv6 support, but this is not yet
  enabled/available for use
- Rename operations (cluster, instance) will now return the new name,
  which is especially useful if a short name was passed in
- Added support for instance migration in RAPI
- Added a tool to pre-configure nodes for the SSH setup, before joining
  them to the cluster; this will allow in the future a simplified model
  for node joining (but not yet fully enabled in 2.2); this needs the
  paramiko python library
- Fixed handling of name-resolving errors
- Fixed consistency of job results on the error path
- Fixed master-failover race condition when executed multiple times in
  sequence
- Fixed many bugs related to the job queue (mostly introduced during the
  2.2 development cycle, so not all are impacting 2.1)
- Fixed instance migration with missing disk symlinks
- Fixed handling of unknown jobs in ``gnt-job archive``
- And many other small fixes/improvements

Internal changes:

- Enhanced both the unittest and the QA coverage
- Switched the opcode validation to a generic model, and extended the
  validation to all opcode parameters
- Changed more parts of the code that write shell scripts to use the
  same class for this
- Switched the master daemon to use the asyncore library for the Luxi
  server endpoint


Version 2.2.0 beta0
-------------------

*(Released Thu, 17 Jun 2010)*

- Added tool (``move-instance``) and infrastructure to move instances
  between separate clusters (see :doc:`separate documentation
  <move-instance>` and :doc:`design document <design-2.2>`)
- Added per-request RPC timeout
- RAPI now requires a Content-Type header for requests with a body (e.g.
  ``PUT`` or ``POST``) which must be set to ``application/json`` (see
  :rfc:`2616` (HTTP/1.1), section 7.2.1)
- ``ganeti-watcher`` attempts to restart ``ganeti-rapi`` if RAPI is not
  reachable
- Implemented initial support for running Ganeti daemons as separate
  users, see configure-time flags ``--with-user-prefix`` and
  ``--with-group-prefix`` (only ``ganeti-rapi`` is supported at this
  time)
- Instances can be removed after export (``gnt-backup export
  --remove-instance``)
- Self-signed certificates generated by Ganeti now use a 2048 bit RSA
  key (instead of 1024 bit)
- Added new cluster configuration file for cluster domain secret
- Import/export now use SSL instead of SSH
- Added support for showing estimated time when exporting an instance,
  see the ``ganeti-os-interface(7)`` manpage and look for
  ``EXP_SIZE_FD``


Version 2.1.8
-------------

*(Released Tue, 16 Nov 2010)*

Some more bugfixes. Unless critical bugs occur, this will be the last
2.1 release:

- Fix case of MAC special-values
- Fix mac checker regex
- backend: Fix typo causing "out of range" error
- Add missing --units in gnt-instance list man page


Version 2.1.7
-------------

*(Released Tue, 24 Aug 2010)*

Bugfixes only:
  - Don't ignore secondary node silently on non-mirrored disk templates
    (issue 113)
  - Fix --master-netdev arg name in gnt-cluster(8) (issue 114)
  - Fix usb_mouse parameter breaking with vnc_console (issue 109)
  - Properly document the usb_mouse parameter
  - Fix path in ganeti-rapi(8) (issue 116)
  - Adjust error message when the ganeti user's .ssh directory is
    missing
  - Add same-node-check when changing the disk template to drbd


Version 2.1.6
-------------

*(Released Fri, 16 Jul 2010)*

Bugfixes only:
  - Add an option to only select some reboot types during qa/burnin.
    (on some hypervisors consequent reboots are not supported)
  - Fix infrequent race condition in master failover. Sometimes the old
    master ip address would be still detected as up for a short time
    after it was removed, causing failover to fail.
  - Decrease mlockall warnings when the ctypes module is missing. On
    Python 2.4 we support running even if no ctypes module is installed,
    but we were too verbose about this issue.
  - Fix building on old distributions, on which man doesn't have a
    --warnings option.
  - Fix RAPI not to ignore the MAC address on instance creation
  - Implement the old instance creation format in the RAPI client.


Version 2.1.5
-------------

*(Released Thu, 01 Jul 2010)*

A small bugfix release:
  - Fix disk adoption: broken by strict --disk option checking in 2.1.4
  - Fix batch-create: broken in the whole 2.1 series due to a lookup on
    a non-existing option
  - Fix instance create: the --force-variant option was ignored
  - Improve pylint 0.21 compatibility and warnings with Python 2.6
  - Fix modify node storage with non-FQDN arguments
  - Fix RAPI client to authenticate under Python 2.6 when used
    for more than 5 requests needing authentication
  - Fix gnt-instance modify -t (storage) giving a wrong error message
    when converting a non-shutdown drbd instance to plain


Version 2.1.4
-------------

*(Released Fri, 18 Jun 2010)*

A small bugfix release:

  - Fix live migration of KVM instances started with older Ganeti
    versions which had fewer hypervisor parameters
  - Fix gnt-instance grow-disk on down instances
  - Fix an error-reporting bug during instance migration
  - Better checking of the ``--net`` and ``--disk`` values, to avoid
    silently ignoring broken ones
  - Fix an RPC error reporting bug affecting, for example, RAPI client
    users
  - Fix bug triggered by different API version os-es on different nodes
  - Fix a bug in instance startup with custom hvparams: OS level
    parameters would fail to be applied.
  - Fix the RAPI client under Python 2.6 (but more work is needed to
    make it work completely well with OpenSSL)
  - Fix handling of errors when resolving names from DNS


Version 2.1.3
-------------

*(Released Thu, 3 Jun 2010)*

A medium sized development cycle. Some new features, and some
fixes/small improvements/cleanups.

Significant features
~~~~~~~~~~~~~~~~~~~~

The node deamon now tries to mlock itself into memory, unless the
``--no-mlock`` flag is passed. It also doesn't fail if it can't write
its logs, and falls back to console logging. This allows emergency
features such as ``gnt-node powercycle`` to work even in the event of a
broken node disk (tested offlining the disk hosting the node's
filesystem and dropping its memory caches; don't try this at home)

KVM: add vhost-net acceleration support. It can be tested with a new
enough version of the kernel and of qemu-kvm.

KVM: Add instance chrooting feature. If you use privilege dropping for
your VMs you can also now force them to chroot to an empty directory,
before starting the emulated guest.

KVM: Add maximum migration bandwith and maximum downtime tweaking
support (requires a new-enough version of qemu-kvm).

Cluster verify will now warn if the master node doesn't have the master
ip configured on it.

Add a new (incompatible) instance creation request format to RAPI which
supports all parameters (previously only a subset was supported, and it
wasn't possible to extend the old format to accomodate all the new
features. The old format is still supported, and a client can check for
this feature, before using it, by checking for its presence in the
``features`` RAPI resource.

Now with ancient latin support. Try it passing the ``--roman`` option to
``gnt-instance info``, ``gnt-cluster info`` or ``gnt-node list``
(requires the python-roman module to be installed, in order to work).

Other changes
~~~~~~~~~~~~~

As usual many internal code refactorings, documentation updates, and
such. Among others:

  - Lots of improvements and cleanups to the experimental Remote API
    (RAPI) client library.
  - A new unit test suite for the core daemon libraries.
  - A fix to creating missing directories makes sure the umask is not
    applied anymore. This enforces the same directory permissions
    everywhere.
  - Better handling terminating daemons with ctrl+c (used when running
    them in debugging mode).
  - Fix a race condition in live migrating a KVM instance, when stat()
    on the old proc status file returned EINVAL, which is an unexpected
    value.
  - Fixed manpage checking with newer man and utf-8 charachters. But now
    you need the en_US.UTF-8 locale enabled to build Ganeti from git.


Version 2.1.2.1
---------------

*(Released Fri, 7 May 2010)*

Fix a bug which prevented untagged KVM instances from starting.


Version 2.1.2
-------------

*(Released Fri, 7 May 2010)*

Another release with a long development cycle, during which many
different features were added.

Significant features
~~~~~~~~~~~~~~~~~~~~

The KVM hypervisor now can run the individual instances as non-root, to
reduce the impact of a VM being hijacked due to bugs in the
hypervisor. It is possible to run all instances as a single (non-root)
user, to manually specify a user for each instance, or to dynamically
allocate a user out of a cluster-wide pool to each instance, with the
guarantee that no two instances will run under the same user ID on any
given node.

An experimental RAPI client library, that can be used standalone
(without the other Ganeti libraries), is provided in the source tree as
``lib/rapi/client.py``. Note this client might change its interface in
the future, as we iterate on its capabilities.

A new command, ``gnt-cluster renew-crypto`` has been added to easily
replace the cluster's certificates and crypto keys. This might help in
case they have been compromised, or have simply expired.

A new disk option for instance creation has been added that allows one
to "adopt" currently existing logical volumes, with data
preservation. This should allow easier migration to Ganeti from
unmanaged (or managed via other software) instances.

Another disk improvement is the possibility to convert between redundant
(DRBD) and plain (LVM) disk configuration for an instance. This should
allow better scalability (starting with one node and growing the
cluster, or shrinking a two-node cluster to one node).

A new feature that could help with automated node failovers has been
implemented: if a node sees itself as offline (by querying the master
candidates), it will try to shutdown (hard) all instances and any active
DRBD devices. This reduces the risk of duplicate instances if an
external script automatically failovers the instances on such nodes. To
enable this, the cluster parameter ``maintain_node_health`` should be
enabled; in the future this option (per the name) will enable other
automatic maintenance features.

Instance export/import now will reuse the original instance
specifications for all parameters; that means exporting an instance,
deleting it and the importing it back should give an almost identical
instance. Note that the default import behaviour has changed from
before, where it created only one NIC; now it recreates the original
number of NICs.

Cluster verify has added a few new checks: SSL certificates validity,
/etc/hosts consistency across the cluster, etc.

Other changes
~~~~~~~~~~~~~

As usual, many internal changes were done, documentation fixes,
etc. Among others:

- Fixed cluster initialization with disabled cluster storage (regression
  introduced in 2.1.1)
- File-based storage supports growing the disks
- Fixed behaviour of node role changes
- Fixed cluster verify for some corner cases, plus a general rewrite of
  cluster verify to allow future extension with more checks
- Fixed log spamming by watcher and node daemon (regression introduced
  in 2.1.1)
- Fixed possible validation issues when changing the list of enabled
  hypervisors
- Fixed cleanup of /etc/hosts during node removal
- Fixed RAPI response for invalid methods
- Fixed bug with hashed passwords in ``ganeti-rapi`` daemon
- Multiple small improvements to the KVM hypervisor (VNC usage, booting
  from ide disks, etc.)
- Allow OS changes without re-installation (to record a changed OS
  outside of Ganeti, or to allow OS renames)
- Allow instance creation without OS installation (useful for example if
  the OS will be installed manually, or restored from a backup not in
  Ganeti format)
- Implemented option to make cluster ``copyfile`` use the replication
  network
- Added list of enabled hypervisors to ssconf (possibly useful for
  external scripts)
- Added a new tool (``tools/cfgupgrade12``) that allows upgrading from
  1.2 clusters
- A partial form of node re-IP is possible via node readd, which now
  allows changed node primary IP
- Command line utilities now show an informational message if the job is
  waiting for a lock
- The logs of the master daemon now show the PID/UID/GID of the
  connected client


Version 2.1.1
-------------

*(Released Fri, 12 Mar 2010)*

During the 2.1.0 long release candidate cycle, a lot of improvements and
changes have accumulated with were released later as 2.1.1.

Major changes
~~~~~~~~~~~~~

The node evacuate command (``gnt-node evacuate``) was significantly
rewritten, and as such the IAllocator protocol was changed - a new
request type has been added. This unfortunate change during a stable
series is designed to improve performance of node evacuations; on
clusters with more than about five nodes and which are well-balanced,
evacuation should proceed in parallel for all instances of the node
being evacuated. As such, any existing IAllocator scripts need to be
updated, otherwise the above command will fail due to the unknown
request. The provided "dumb" allocator has not been updated; but the
ganeti-htools package supports the new protocol since version 0.2.4.

Another important change is increased validation of node and instance
names. This might create problems in special cases, if invalid host
names are being used.

Also, a new layer of hypervisor parameters has been added, that sits at
OS level between the cluster defaults and the instance ones. This allows
customisation of virtualization parameters depending on the installed
OS. For example instances with OS 'X' may have a different KVM kernel
(or any other parameter) than the cluster defaults. This is intended to
help managing a multiple OSes on the same cluster, without manual
modification of each instance's parameters.

A tool for merging clusters, ``cluster-merge``, has been added in the
tools sub-directory.

Bug fixes
~~~~~~~~~

- Improved the int/float conversions that should make the code more
  robust in face of errors from the node daemons
- Fixed the remove node code in case of internal configuration errors
- Fixed the node daemon behaviour in face of inconsistent queue
  directory (e.g. read-only file-system where we can't open the files
  read-write, etc.)
- Fixed the behaviour of gnt-node modify for master candidate demotion;
  now it either aborts cleanly or, if given the new "auto_promote"
  parameter, will automatically promote other nodes as needed
- Fixed compatibility with (unreleased yet) Python 2.6.5 that would
  completely prevent Ganeti from working
- Fixed bug for instance export when not all disks were successfully
  exported
- Fixed behaviour of node add when the new node is slow in starting up
  the node daemon
- Fixed handling of signals in the LUXI client, which should improve
  behaviour of command-line scripts
- Added checks for invalid node/instance names in the configuration (now
  flagged during cluster verify)
- Fixed watcher behaviour for disk activation errors
- Fixed two potentially endless loops in http library, which led to the
  RAPI daemon hanging and consuming 100% CPU in some cases
- Fixed bug in RAPI daemon related to hashed passwords
- Fixed bug for unintended qemu-level bridging of multi-NIC KVM
  instances
- Enhanced compatibility with non-Debian OSes, but not using absolute
  path in some commands and allowing customisation of the ssh
  configuration directory
- Fixed possible future issue with new Python versions by abiding to the
  proper use of ``__slots__`` attribute on classes
- Added checks that should prevent directory traversal attacks
- Many documentation fixes based on feedback from users

New features
~~~~~~~~~~~~

- Added an "early_release" more for instance replace disks and node
  evacuate, where we release locks earlier and thus allow higher
  parallelism within the cluster
- Added watcher hooks, intended to allow the watcher to restart other
  daemons (e.g. from the ganeti-nbma project), but they can be used of
  course for any other purpose
- Added a compile-time disable for DRBD barriers, to increase
  performance if the administrator trusts the power supply or the
  storage system to not lose writes
- Added the option of using syslog for logging instead of, or in
  addition to, Ganeti's own log files
- Removed boot restriction for paravirtual NICs for KVM, recent versions
  can indeed boot from a paravirtual NIC
- Added a generic debug level for many operations; while this is not
  used widely yet, it allows one to pass the debug value all the way to
  the OS scripts
- Enhanced the hooks environment for instance moves (failovers,
  migrations) where the primary/secondary nodes changed during the
  operation, by adding {NEW,OLD}_{PRIMARY,SECONDARY} vars
- Enhanced data validations for many user-supplied values; one important
  item is the restrictions imposed on instance and node names, which
  might reject some (invalid) host names
- Add a configure-time option to disable file-based storage, if it's not
  needed; this allows greater security separation between the master
  node and the other nodes from the point of view of the inter-node RPC
  protocol
- Added user notification in interactive tools if job is waiting in the
  job queue or trying to acquire locks
- Added log messages when a job is waiting for locks
- Added filtering by node tags in instance operations which admit
  multiple instances (start, stop, reboot, reinstall)
- Added a new tool for cluster mergers, ``cluster-merge``
- Parameters from command line which are of the form ``a=b,c=d`` can now
  use backslash escapes to pass in values which contain commas,
  e.g. ``a=b\\c,d=e`` where the 'a' parameter would get the value
  ``b,c``
- For KVM, the instance name is the first parameter passed to KVM, so
  that it's more visible in the process list


Version 2.1.0
-------------

*(Released Tue, 2 Mar 2010)*

Ganeti 2.1 brings many improvements with it. Major changes:

- Added infrastructure to ease automated disk repairs
- Added new daemon to export configuration data in a cheaper way than
  using the remote API
- Instance NICs can now be routed instead of being associated with a
  networking bridge
- Improved job locking logic to reduce impact of jobs acquiring multiple
  locks waiting for other long-running jobs

In-depth implementation details can be found in the Ganeti 2.1 design
document.

Details
~~~~~~~

- Added chroot hypervisor
- Added more options to xen-hvm hypervisor (``kernel_path`` and
  ``device_model``)
- Added more options to xen-pvm hypervisor (``use_bootloader``,
  ``bootloader_path`` and ``bootloader_args``)
- Added the ``use_localtime`` option for the xen-hvm and kvm
  hypervisors, and the default value for this has changed to false (in
  2.0 xen-hvm always enabled it)
- Added luxi call to submit multiple jobs in one go
- Added cluster initialization option to not modify ``/etc/hosts``
  file on nodes
- Added network interface parameters
- Added dry run mode to some LUs
- Added RAPI resources:

  - ``/2/instances/[instance_name]/info``
  - ``/2/instances/[instance_name]/replace-disks``
  - ``/2/nodes/[node_name]/evacuate``
  - ``/2/nodes/[node_name]/migrate``
  - ``/2/nodes/[node_name]/role``
  - ``/2/nodes/[node_name]/storage``
  - ``/2/nodes/[node_name]/storage/modify``
  - ``/2/nodes/[node_name]/storage/repair``

- Added OpCodes to evacuate or migrate all instances on a node
- Added new command to list storage elements on nodes (``gnt-node
  list-storage``) and modify them (``gnt-node modify-storage``)
- Added new ssconf files with master candidate IP address
  (``ssconf_master_candidates_ips``), node primary IP address
  (``ssconf_node_primary_ips``) and node secondary IP address
  (``ssconf_node_secondary_ips``)
- Added ``ganeti-confd`` and a client library to query the Ganeti
  configuration via UDP
- Added ability to run hooks after cluster initialization and before
  cluster destruction
- Added automatic mode for disk replace (``gnt-instance replace-disks
  --auto``)
- Added ``gnt-instance recreate-disks`` to re-create (empty) disks
  after catastrophic data-loss
- Added ``gnt-node repair-storage`` command to repair damaged LVM volume
  groups
- Added ``gnt-instance move`` command to move instances
- Added ``gnt-cluster watcher`` command to control watcher
- Added ``gnt-node powercycle`` command to powercycle nodes
- Added new job status field ``lock_status``
- Added parseable error codes to cluster verification (``gnt-cluster
  verify --error-codes``) and made output less verbose (use
  ``--verbose`` to restore previous behaviour)
- Added UUIDs to the main config entities (cluster, nodes, instances)
- Added support for OS variants
- Added support for hashed passwords in the Ganeti remote API users file
  (``rapi_users``)
- Added option to specify maximum timeout on instance shutdown
- Added ``--no-ssh-init`` option to ``gnt-cluster init``
- Added new helper script to start and stop Ganeti daemons
  (``daemon-util``), with the intent to reduce the work necessary to
  adjust Ganeti for non-Debian distributions and to start/stop daemons
  from one place
- Added more unittests
- Fixed critical bug in ganeti-masterd startup
- Removed the configure-time ``kvm-migration-port`` parameter, this is
  now customisable at the cluster level for both the KVM and Xen
  hypervisors using the new ``migration_port`` parameter
- Pass ``INSTANCE_REINSTALL`` variable to OS installation script when
  reinstalling an instance
- Allowed ``@`` in tag names
- Migrated to Sphinx (http://sphinx.pocoo.org/) for documentation
- Many documentation updates
- Distribute hypervisor files on ``gnt-cluster redist-conf``
- ``gnt-instance reinstall`` can now reinstall multiple instances
- Updated many command line parameters
- Introduced new OS API version 15
- No longer support a default hypervisor
- Treat virtual LVs as inexistent
- Improved job locking logic to reduce lock contention
- Match instance and node names case insensitively
- Reimplemented bash completion script to be more complete
- Improved burnin


Version 2.0.6
-------------

*(Released Thu, 4 Feb 2010)*

- Fix cleaner behaviour on nodes not in a cluster (Debian bug 568105)
- Fix a string formatting bug
- Improve safety of the code in some error paths
- Improve data validation in the master of values returned from nodes


Version 2.0.5
-------------

*(Released Thu, 17 Dec 2009)*

- Fix security issue due to missing validation of iallocator names; this
  allows local and remote execution of arbitrary executables
- Fix failure of gnt-node list during instance removal
- Ship the RAPI documentation in the archive


Version 2.0.4
-------------

*(Released Wed, 30 Sep 2009)*

- Fixed many wrong messages
- Fixed a few bugs related to the locking library
- Fixed MAC checking at instance creation time
- Fixed a DRBD parsing bug related to gaps in /proc/drbd
- Fixed a few issues related to signal handling in both daemons and
  scripts
- Fixed the example startup script provided
- Fixed insserv dependencies in the example startup script (patch from
  Debian)
- Fixed handling of drained nodes in the iallocator framework
- Fixed handling of KERNEL_PATH parameter for xen-hvm (Debian bug
  #528618)
- Fixed error related to invalid job IDs in job polling
- Fixed job/opcode persistence on unclean master shutdown
- Fixed handling of partial job processing after unclean master
  shutdown
- Fixed error reporting from LUs, previously all errors were converted
  into execution errors
- Fixed error reporting from burnin
- Decreased significantly the memory usage of the job queue
- Optimised slightly multi-job submission
- Optimised slightly opcode loading
- Backported the multi-job submit framework from the development
  branch; multi-instance start and stop should be faster
- Added script to clean archived jobs after 21 days; this will reduce
  the size of the queue directory
- Added some extra checks in disk size tracking
- Added an example ethers hook script
- Added a cluster parameter that prevents Ganeti from modifying of
  /etc/hosts
- Added more node information to RAPI responses
- Added a ``gnt-job watch`` command that allows following the ouput of a
  job
- Added a bind-address option to ganeti-rapi
- Added more checks to the configuration verify
- Enhanced the burnin script such that some operations can be retried
  automatically
- Converted instance reinstall to multi-instance model


Version 2.0.3
-------------

*(Released Fri, 7 Aug 2009)*

- Added ``--ignore-size`` to the ``gnt-instance activate-disks`` command
  to allow using the pre-2.0.2 behaviour in activation, if any existing
  instances have mismatched disk sizes in the configuration
- Added ``gnt-cluster repair-disk-sizes`` command to check and update
  any configuration mismatches for disk sizes
- Added ``gnt-master cluste-failover --no-voting`` to allow master
  failover to work on two-node clusters
- Fixed the ``--net`` option of ``gnt-backup import``, which was
  unusable
- Fixed detection of OS script errors in ``gnt-backup export``
- Fixed exit code of ``gnt-backup export``


Version 2.0.2
-------------

*(Released Fri, 17 Jul 2009)*

- Added experimental support for stripped logical volumes; this should
  enhance performance but comes with a higher complexity in the block
  device handling; stripping is only enabled when passing
  ``--with-lvm-stripecount=N`` to ``configure``, but codepaths are
  affected even in the non-stripped mode
- Improved resiliency against transient failures at the end of DRBD
  resyncs, and in general of DRBD resync checks
- Fixed a couple of issues with exports and snapshot errors
- Fixed a couple of issues in instance listing
- Added display of the disk size in ``gnt-instance info``
- Fixed checking for valid OSes in instance creation
- Fixed handling of the "vcpus" parameter in instance listing and in
  general of invalid parameters
- Fixed http server library, and thus RAPI, to handle invalid
  username/password combinations correctly; this means that now they
  report unauthorized for queries too, not only for modifications,
  allowing earlier detect of configuration problems
- Added a new "role" node list field, equivalent to the master/master
  candidate/drained/offline flags combinations
- Fixed cluster modify and changes of candidate pool size
- Fixed cluster verify error messages for wrong files on regular nodes
- Fixed a couple of issues with node demotion from master candidate role
- Fixed node readd issues
- Added non-interactive mode for ``ganeti-masterd --no-voting`` startup
- Added a new ``--no-voting`` option for masterfailover to fix failover
  on two-nodes clusters when the former master node is unreachable
- Added instance reinstall over RAPI


Version 2.0.1
-------------

*(Released Tue, 16 Jun 2009)*

- added ``-H``/``-B`` startup parameters to ``gnt-instance``, which will
  allow re-adding the start in single-user option (regression from 1.2)
- the watcher writes the instance status to a file, to allow monitoring
  to report the instance status (from the master) based on cached
  results of the watcher's queries; while this can get stale if the
  watcher is being locked due to other work on the cluster, this is
  still an improvement
- the watcher now also restarts the node daemon and the rapi daemon if
  they died
- fixed the watcher to handle full and drained queue cases
- hooks export more instance data in the environment, which helps if
  hook scripts need to take action based on the instance's properties
  (no longer need to query back into ganeti)
- instance failovers when the instance is stopped do not check for free
  RAM, so that failing over a stopped instance is possible in low memory
  situations
- rapi uses queries for tags instead of jobs (for less job traffic), and
  for cluster tags it won't talk to masterd at all but read them from
  ssconf
- a couple of error handling fixes in RAPI
- drbd handling: improved the error handling of inconsistent disks after
  resync to reduce the frequency of "there are some degraded disks for
  this instance" messages
- fixed a bug in live migration when DRBD doesn't want to reconnect (the
  error handling path called a wrong function name)


Version 2.0.0
-------------

*(Released Wed, 27 May 2009)*

- no changes from rc5


Version 2.0 rc5
---------------

*(Released Wed, 20 May 2009)*

- fix a couple of bugs (validation, argument checks)
- fix ``gnt-cluster getmaster`` on non-master nodes (regression)
- some small improvements to RAPI and IAllocator
- make watcher automatically start the master daemon if down


Version 2.0 rc4
---------------

*(Released Mon, 27 Apr 2009)*

- change the OS list to not require locks; this helps with big clusters
- fix ``gnt-cluster verify`` and ``gnt-cluster verify-disks`` when the
  volume group is broken
- ``gnt-instance info``, without any arguments, doesn't run for all
  instances anymore; either pass ``--all`` or pass the desired
  instances; this helps against mistakes on big clusters where listing
  the information for all instances takes a long time
- miscellaneous doc and man pages fixes


Version 2.0 rc3
---------------

*(Released Wed, 8 Apr 2009)*

- Change the internal locking model of some ``gnt-node`` commands, in
  order to reduce contention (and blocking of master daemon) when
  batching many creation/reinstall jobs
- Fixes to Xen soft reboot
- No longer build documentation at build time, instead distribute it in
  the archive, in order to reduce the need for the whole docbook/rst
  toolchains


Version 2.0 rc2
---------------

*(Released Fri, 27 Mar 2009)*

- Now the cfgupgrade scripts works and can upgrade 1.2.7 clusters to 2.0
- Fix watcher startup sequence, improves the behaviour of busy clusters
- Some other fixes in ``gnt-cluster verify``, ``gnt-instance
  replace-disks``, ``gnt-instance add``, ``gnt-cluster queue``, KVM VNC
  bind address and other places
- Some documentation fixes and updates


Version 2.0 rc1
---------------

*(Released Mon, 2 Mar 2009)*

- More documentation updates, now all docs should be more-or-less
  up-to-date
- A couple of small fixes (mixed hypervisor clusters, offline nodes,
  etc.)
- Added a customizable HV_KERNEL_ARGS hypervisor parameter (for Xen PVM
  and KVM)
- Fix an issue related to $libdir/run/ganeti and cluster creation


Version 2.0 beta2
-----------------

*(Released Thu, 19 Feb 2009)*

- Xen PVM and KVM have switched the default value for the instance root
  disk to the first partition on the first drive, instead of the whole
  drive; this means that the OS installation scripts must be changed
  accordingly
- Man pages have been updated
- RAPI has been switched by default to HTTPS, and the exported functions
  should all work correctly
- RAPI v1 has been removed
- Many improvements to the KVM hypervisor
- Block device errors are now better reported
- Many other bugfixes and small improvements


Version 2.0 beta1
-----------------

*(Released Mon, 26 Jan 2009)*

- Version 2 is a general rewrite of the code and therefore the
  differences are too many to list, see the design document for 2.0 in
  the ``doc/`` subdirectory for more details
- In this beta version there is not yet a migration path from 1.2 (there
  will be one in the final 2.0 release)
- A few significant changes are:

  - all commands are executed by a daemon (``ganeti-masterd``) and the
    various ``gnt-*`` commands are just front-ends to it
  - all the commands are entered into, and executed from a job queue,
    see the ``gnt-job(8)`` manpage
  - the RAPI daemon supports read-write operations, secured by basic
    HTTP authentication on top of HTTPS
  - DRBD version 0.7 support has been removed, DRBD 8 is the only
    supported version (when migrating from Ganeti 1.2 to 2.0, you need
    to migrate to DRBD 8 first while still running Ganeti 1.2)
  - DRBD devices are using statically allocated minor numbers, which
    will be assigned to existing instances during the migration process
  - there is support for both Xen PVM and Xen HVM instances running on
    the same cluster
  - KVM virtualization is supported too
  - file-based storage has been implemented, which means that it is
    possible to run the cluster without LVM and DRBD storage, for
    example using a shared filesystem exported from shared storage (and
    still have live migration)


Version 1.2.7
-------------

*(Released Tue, 13 Jan 2009)*

- Change the default reboot type in ``gnt-instance reboot`` to "hard"
- Reuse the old instance mac address by default on instance import, if
  the instance name is the same.
- Handle situations in which the node info rpc returns incomplete
  results (issue 46)
- Add checks for tcp/udp ports collisions in ``gnt-cluster verify``
- Improved version of batcher:

  - state file support
  - instance mac address support
  - support for HVM clusters/instances

- Add an option to show the number of cpu sockets and nodes in
  ``gnt-node list``
- Support OSes that handle more than one version of the OS api (but do
  not change the current API in any other way)
- Fix ``gnt-node migrate``
- ``gnt-debug`` man page
- Fixes various more typos and small issues
- Increase disk resync maximum speed to 60MB/s (from 30MB/s)


Version 1.2.6
-------------

*(Released Wed, 24 Sep 2008)*

- new ``--hvm-nic-type`` and ``--hvm-disk-type`` flags to control the
  type of disk exported to fully virtualized instances.
- provide access to the serial console of HVM instances
- instance auto_balance flag, set by default. If turned off it will
  avoid warnings on cluster verify if there is not enough memory to fail
  over an instance. in the future it will prevent automatically failing
  it over when we will support that.
- batcher tool for instance creation, see ``tools/README.batcher``
- ``gnt-instance reinstall --select-os`` to interactively select a new
  operating system when reinstalling an instance.
- when changing the memory amount on instance modify a check has been
  added that the instance will be able to start. also warnings are
  emitted if the instance will not be able to fail over, if auto_balance
  is true.
- documentation fixes
- sync fields between ``gnt-instance list/modify/add/import``
- fix a race condition in drbd when the sync speed was set after giving
  the device a remote peer.


Version 1.2.5
-------------

*(Released Tue, 22 Jul 2008)*

- note: the allowed size and number of tags per object were reduced
- fix a bug in ``gnt-cluster verify`` with inconsistent volume groups
- fixed twisted 8.x compatibility
- fixed ``gnt-instance replace-disks`` with iallocator
- add TCP keepalives on twisted connections to detect restarted nodes
- disk increase support, see ``gnt-instance grow-disk``
- implement bulk node/instance query for RAPI
- add tags in node/instance listing (optional)
- experimental migration (and live migration) support, read the man page
  for ``gnt-instance migrate``
- the ``ganeti-watcher`` logs are now timestamped, and the watcher also
  has some small improvements in handling its state file


Version 1.2.4
-------------

*(Released Fri, 13 Jun 2008)*

- Experimental readonly, REST-based remote API implementation;
  automatically started on master node, TCP port 5080, if enabled by
  ``--enable-rapi`` parameter to configure script.
- Instance allocator support. Add and import instance accept a
  ``--iallocator`` parameter, and call that instance allocator to decide
  which node to use for the instance. The iallocator document describes
  what's expected from an allocator script.
- ``gnt-cluster verify`` N+1 memory redundancy checks: Unless passed the
  ``--no-nplus1-mem`` option ``gnt-cluster verify`` now checks that if a
  node is lost there is still enough memory to fail over the instances
  that reside on it.
- ``gnt-cluster verify`` hooks: it is now possible to add post-hooks to
  ``gnt-cluster verify``, to check for site-specific compliance. All the
  hooks will run, and their output, if any, will be displayed. Any
  failing hook will make the verification return an error value.
- ``gnt-cluster verify`` now checks that its peers are reachable on the
  primary and secondary interfaces
- ``gnt-node add`` now supports the ``--readd`` option, to readd a node
  that is still declared as part of the cluster and has failed.
- ``gnt-* list`` commands now accept a new ``-o +field`` way of
  specifying output fields, that just adds the chosen fields to the
  default ones.
- ``gnt-backup`` now has a new ``remove`` command to delete an existing
  export from the filesystem.
- New per-instance parameters hvm_acpi, hvm_pae and hvm_cdrom_image_path
  have been added. Using them you can enable/disable acpi and pae
  support, and specify a path for a cd image to be exported to the
  instance. These parameters as the name suggest only work on HVM
  clusters.
- When upgrading an HVM cluster to Ganeti 1.2.4, the values for ACPI and
  PAE support will be set to the previously hardcoded values, but the
  (previously hardcoded) path to the CDROM ISO image will be unset and
  if required, needs to be set manually with ``gnt-instance modify``
  after the upgrade.
- The address to which an instance's VNC console is bound is now
  selectable per-instance, rather than being cluster wide. Of course
  this only applies to instances controlled via VNC, so currently just
  applies to HVM clusters.


Version 1.2.3
-------------

*(Released Mon, 18 Feb 2008)*

- more tweaks to the disk activation code (especially helpful for DRBD)
- change the default ``gnt-instance list`` output format, now there is
  one combined status field (see the manpage for the exact values this
  field will have)
- some more fixes for the mac export to hooks change
- make Ganeti not break with DRBD 8.2.x (which changed the version
  format in ``/proc/drbd``) (issue 24)
- add an upgrade tool from "remote_raid1" disk template to "drbd" disk
  template, allowing migration from DRBD0.7+MD to DRBD8


Version 1.2.2
-------------

*(Released Wed, 30 Jan 2008)*

- fix ``gnt-instance modify`` breakage introduced in 1.2.1 with the HVM
  support (issue 23)
- add command aliases infrastructure and a few aliases
- allow listing of VCPUs in the ``gnt-instance list`` and improve the
  man pages and the ``--help`` option of ``gnt-node
  list``/``gnt-instance list``
- fix ``gnt-backup list`` with down nodes (issue 21)
- change the tools location (move from $pkgdatadir to $pkglibdir/tools)
- fix the dist archive and add a check for including svn/git files in
  the future
- some developer-related changes: improve the burnin and the QA suite,
  add an upload script for testing during development


Version 1.2.1
-------------

*(Released Wed, 16 Jan 2008)*

- experimental HVM support, read the install document, section
  "Initializing the cluster"
- allow for the PVM hypervisor per-instance kernel and initrd paths
- add a new command ``gnt-cluster verify-disks`` which uses a new
  algorithm to improve the reconnection of the DRBD pairs if the device
  on the secondary node has gone away
- make logical volume code auto-activate LVs at disk activation time
- slightly improve the speed of activating disks
- allow specification of the MAC address at instance creation time, and
  changing it later via ``gnt-instance modify``
- fix handling of external commands that generate lots of output on
  stderr
- update documentation with regard to minimum version of DRBD8 supported


Version 1.2.0
-------------

*(Released Tue, 4 Dec 2007)*

- Log the ``xm create`` output to the node daemon log on failure (to
  help diagnosing the error)
- In debug mode, log all external commands output if failed to the logs
- Change parsing of lvm commands to ignore stderr


Version 1.2 beta3
-----------------

*(Released Wed, 28 Nov 2007)*

- Another round of updates to the DRBD 8 code to deal with more failures
  in the replace secondary node operation
- Some more logging of failures in disk operations (lvm, drbd)
- A few documentation updates
- QA updates


Version 1.2 beta2
-----------------

*(Released Tue, 13 Nov 2007)*

- Change configuration file format from Python's Pickle to JSON.
  Upgrading is possible using the cfgupgrade utility.
- Add support for DRBD 8.0 (new disk template ``drbd``) which allows for
  faster replace disks and is more stable (DRBD 8 has many improvements
  compared to DRBD 0.7)
- Added command line tags support (see man pages for ``gnt-instance``,
  ``gnt-node``, ``gnt-cluster``)
- Added instance rename support
- Added multi-instance startup/shutdown
- Added cluster rename support
- Added ``gnt-node evacuate`` to simplify some node operations
- Added instance reboot operation that can speedup reboot as compared to
  stop and start
- Soften the requirement that hostnames are in FQDN format
- The ``ganeti-watcher`` now activates drbd pairs after secondary node
  reboots
- Removed dependency on debian's patched fping that uses the
  non-standard ``-S`` option
- Now the OS definitions are searched for in multiple, configurable
  paths (easier for distros to package)
- Some changes to the hooks infrastructure (especially the new
  post-configuration update hook)
- Other small bugfixes

.. vim: set textwidth=72 syntax=rst :
.. Local Variables:
.. mode: rst
.. fill-column: 72
.. End:<|MERGE_RESOLUTION|>--- conflicted
+++ resolved
@@ -2,7 +2,6 @@
 ====
 
 
-<<<<<<< HEAD
 Version 2.6.0 rc4
 -----------------
 
@@ -412,7 +411,8 @@
 - fixed ``kvm-ifup`` to use ``/bin/bash``
 - fixed parallel build failures
 - KVM live migration when using a custom keymap
-=======
+
+
 Version 2.5.2
 -------------
 
@@ -431,7 +431,6 @@
 build failures) and to the unittests (fixed race condition in test for
 FileID functions, and the default enable/disable mode for QA test is now
 customisable).
->>>>>>> 9906d514
 
 
 Version 2.5.1
