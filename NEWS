--- conflicted
+++ resolved
@@ -1,7 +1,6 @@
 News
 ====
 
-<<<<<<< HEAD
 Version 2.2.1 rc0
 -----------------
 
@@ -17,14 +16,14 @@
 - Improved opcode summaries (e.g. in ``gnt-job list``)
 - Improve consistency of OS listing by sorting it
 - Documentation updates
-=======
+
+
 Version 2.2.0.1
 ---------------
 
 *(Released Fri, 8 Oct 2010)*
 
 - Rebuild with a newer autotools version, to fix python 2.6 compatibility
->>>>>>> bf21f985
 
 
 Version 2.2.0
