#
#

# Copyright (C) 2006, 2007, 2008, 2009, 2010, 2011, 2012 Google Inc.
#
# This program is free software; you can redistribute it and/or modify
# it under the terms of the GNU General Public License as published by
# the Free Software Foundation; either version 2 of the License, or
# (at your option) any later version.
#
# This program is distributed in the hope that it will be useful, but
# WITHOUT ANY WARRANTY; without even the implied warranty of
# MERCHANTABILITY or FITNESS FOR A PARTICULAR PURPOSE.  See the GNU
# General Public License for more details.
#
# You should have received a copy of the GNU General Public License
# along with this program; if not, write to the Free Software
# Foundation, Inc., 51 Franklin Street, Fifth Floor, Boston, MA
# 02110-1301, USA.

"""RPC definitions for communication between master and node daemons.

RPC definition fields:

  - Name as string
  - L{SINGLE} for single-node calls, L{MULTI} for multi-node
  - Name resolver option(s), can be callable receiving all arguments in a tuple
  - Timeout (e.g. L{constants.RPC_TMO_NORMAL}), or callback receiving all
    arguments in a tuple to calculate timeout
  - List of arguments as tuples

    - Name as string
    - Argument kind used for encoding/decoding
    - Description for docstring (can be C{None})

  - Custom body encoder (e.g. for preparing per-node bodies)
  - Return value wrapper (e.g. for deserializing into L{objects}-based objects)
  - Short call description for docstring

"""

from ganeti import constants
from ganeti import utils
from ganeti import objects


# Guidelines for choosing timeouts:
# - call used during watcher: timeout of 1min, constants.RPC_TMO_URGENT
# - trivial (but be sure it is trivial)
#     (e.g. reading a file): 5min, constants.RPC_TMO_FAST
# - other calls: 15 min, constants.RPC_TMO_NORMAL
# - special calls (instance add, etc.):
#     either constants.RPC_TMO_SLOW (1h) or huge timeouts

SINGLE = "single-node"
MULTI = "multi-node"

ACCEPT_OFFLINE_NODE = object()

# Constants for encoding/decoding
(ED_OBJECT_DICT,
 ED_OBJECT_DICT_LIST,
 ED_INST_DICT,
 ED_INST_DICT_HVP_BEP_DP,
 ED_NODE_TO_DISK_DICT,
 ED_INST_DICT_OSP_DP,
 ED_IMPEXP_IO,
 ED_FILE_DETAILS,
 ED_FINALIZE_EXPORT_DISKS,
 ED_COMPRESS,
 ED_BLOCKDEV_RENAME,
 ED_DISKS_DICT_DP,
 ED_SINGLE_DISK_DICT_DP) = range(1, 14)


def _Prepare(calls):
  """Converts list of calls to dictionary.

  """
  return utils.SequenceToDict(calls)


def _MigrationStatusPostProc(result):
  """Post-processor for L{rpc.RpcRunner.call_instance_get_migration_status}.

  """
  if not result.fail_msg and result.payload is not None:
    result.payload = objects.MigrationStatus.FromDict(result.payload)
  return result


def _BlockdevFindPostProc(result):
  """Post-processor for L{rpc.RpcRunner.call_blockdev_find}.

  """
  if not result.fail_msg and result.payload is not None:
    result.payload = objects.BlockDevStatus.FromDict(result.payload)
  return result


def _BlockdevGetMirrorStatusPostProc(result):
  """Post-processor for L{rpc.RpcRunner.call_blockdev_getmirrorstatus}.

  """
  if not result.fail_msg:
    result.payload = map(objects.BlockDevStatus.FromDict, result.payload)
  return result


def _BlockdevGetMirrorStatusMultiPreProc(node, args):
  """Prepares the appropriate node values for blockdev_getmirrorstatus_multi.

  """
  # there should be only one argument to this RPC, already holding a
  # node->disks dictionary, we just need to extract the value for the
  # current node
  assert len(args) == 1
  return [args[0][node]]


def _BlockdevGetMirrorStatusMultiPostProc(result):
  """Post-processor for L{rpc.RpcRunner.call_blockdev_getmirrorstatus_multi}.

  """
  if not result.fail_msg:
    for idx, (success, status) in enumerate(result.payload):
      if success:
        result.payload[idx] = (success, objects.BlockDevStatus.FromDict(status))

  return result


def _OsGetPostProc(result):
  """Post-processor for L{rpc.RpcRunner.call_os_get}.

  """
  if not result.fail_msg and isinstance(result.payload, dict):
    result.payload = objects.OS.FromDict(result.payload)
  return result


def _ImpExpStatusPostProc(result):
  """Post-processor for import/export status.

  @rtype: Payload containing list of L{objects.ImportExportStatus} instances
  @return: Returns a list of the state of each named import/export or None if
           a status couldn't be retrieved

  """
  if not result.fail_msg:
    decoded = []

    for i in result.payload:
      if i is None:
        decoded.append(None)
        continue
      decoded.append(objects.ImportExportStatus.FromDict(i))

    result.payload = decoded

  return result


def _TestDelayTimeout((duration, )):
  """Calculate timeout for "test_delay" RPC.

  """
  return int(duration + 5)


_FILE_STORAGE_CALLS = [
  ("file_storage_dir_create", SINGLE, None, constants.RPC_TMO_FAST, [
    ("file_storage_dir", None, "File storage directory"),
    ], None, None, "Create the given file storage directory"),
  ("file_storage_dir_remove", SINGLE, None, constants.RPC_TMO_FAST, [
    ("file_storage_dir", None, "File storage directory"),
    ], None, None, "Remove the given file storage directory"),
  ("file_storage_dir_rename", SINGLE, None, constants.RPC_TMO_FAST, [
    ("old_file_storage_dir", None, "Old name"),
    ("new_file_storage_dir", None, "New name"),
    ], None, None, "Rename file storage directory"),
  ]

_STORAGE_CALLS = [
  ("storage_list", MULTI, None, constants.RPC_TMO_NORMAL, [
    ("su_name", None, None),
    ("su_args", None, None),
    ("name", None, None),
    ("fields", None, None),
    ], None, None, "Get list of storage units"),
  ("storage_modify", SINGLE, None, constants.RPC_TMO_NORMAL, [
    ("su_name", None, None),
    ("su_args", None, None),
    ("name", None, None),
    ("changes", None, None),
    ], None, None, "Modify a storage unit"),
  ("storage_execute", SINGLE, None, constants.RPC_TMO_NORMAL, [
    ("su_name", None, None),
    ("su_args", None, None),
    ("name", None, None),
    ("op", None, None),
    ], None, None, "Executes an operation on a storage unit"),
  ]

_INSTANCE_CALLS = [
  ("instance_info", SINGLE, None, constants.RPC_TMO_URGENT, [
    ("instance", None, "Instance name"),
    ("hname", None, "Hypervisor type"),
    ], None, None, "Returns information about a single instance"),
  ("all_instances_info", MULTI, None, constants.RPC_TMO_URGENT, [
    ("hypervisor_list", None, "Hypervisors to query for instances"),
    ], None, None,
   "Returns information about all instances on the given nodes"),
  ("instance_list", MULTI, None, constants.RPC_TMO_URGENT, [
    ("hypervisor_list", None, "Hypervisors to query for instances"),
    ], None, None, "Returns the list of running instances on the given nodes"),
  ("instance_reboot", SINGLE, None, constants.RPC_TMO_NORMAL, [
    ("inst", ED_INST_DICT, "Instance object"),
    ("reboot_type", None, None),
    ("shutdown_timeout", None, None),
    ], None, None, "Returns the list of running instances on the given nodes"),
  ("instance_shutdown", SINGLE, None, constants.RPC_TMO_NORMAL, [
    ("instance", ED_INST_DICT, "Instance object"),
    ("timeout", None, None),
    ], None, None, "Stops an instance"),
  ("instance_balloon_memory", SINGLE, None, constants.RPC_TMO_NORMAL, [
    ("instance", ED_INST_DICT, "Instance object"),
    ("memory", None, None),
    ], None, None, "Modify the amount of an instance's runtime memory"),
  ("instance_run_rename", SINGLE, None, constants.RPC_TMO_SLOW, [
    ("instance", ED_INST_DICT, "Instance object"),
    ("old_name", None, None),
    ("debug", None, None),
    ], None, None, "Run the OS rename script for an instance"),
  ("instance_migratable", SINGLE, None, constants.RPC_TMO_NORMAL, [
    ("instance", ED_INST_DICT, "Instance object"),
    ], None, None, "Checks whether the given instance can be migrated"),
  ("migration_info", SINGLE, None, constants.RPC_TMO_NORMAL, [
    ("instance", ED_INST_DICT, "Instance object"),
    ], None, None,
    "Gather the information necessary to prepare an instance migration"),
  ("accept_instance", SINGLE, None, constants.RPC_TMO_NORMAL, [
    ("instance", ED_INST_DICT, "Instance object"),
    ("info", None, "Result for the call_migration_info call"),
    ("target", None, "Target hostname (usually an IP address)"),
    ], None, None, "Prepare a node to accept an instance"),
  ("instance_finalize_migration_dst", SINGLE, None, constants.RPC_TMO_NORMAL, [
    ("instance", ED_INST_DICT, "Instance object"),
    ("info", None, "Result for the call_migration_info call"),
    ("success", None, "Whether the migration was a success or failure"),
    ], None, None, "Finalize any target-node migration specific operation"),
  ("instance_migrate", SINGLE, None, constants.RPC_TMO_SLOW, [
    ("instance", ED_INST_DICT, "Instance object"),
    ("target", None, "Target node name"),
    ("live", None, "Whether the migration should be done live or not"),
    ], None, None, "Migrate an instance"),
  ("instance_finalize_migration_src", SINGLE, None, constants.RPC_TMO_SLOW, [
    ("instance", ED_INST_DICT, "Instance object"),
    ("success", None, "Whether the migration succeeded or not"),
    ("live", None, "Whether the user requested a live migration or not"),
    ], None, None, "Finalize the instance migration on the source node"),
  ("instance_get_migration_status", SINGLE, None, constants.RPC_TMO_SLOW, [
    ("instance", ED_INST_DICT, "Instance object"),
    ], None, _MigrationStatusPostProc, "Report migration status"),
<<<<<<< HEAD
  ("instance_start", SINGLE, None, constants.RPC_TMO_NORMAL, [
    ("instance_hvp_bep", ED_INST_DICT_HVP_BEP, None),
=======
  ("instance_start", SINGLE, None, TMO_NORMAL, [
    ("instance_hvp_bep", ED_INST_DICT_HVP_BEP_DP, None),
>>>>>>> c44356fd
    ("startup_paused", None, None),
    ], None, None, "Starts an instance"),
  ("instance_os_add", SINGLE, None, constants.RPC_TMO_1DAY, [
    ("instance_osp", ED_INST_DICT_OSP_DP, None),
    ("reinstall", None, None),
    ("debug", None, None),
    ], None, None, "Starts an instance"),
  ]

_IMPEXP_CALLS = [
  ("import_start", SINGLE, None, constants.RPC_TMO_NORMAL, [
    ("opts", ED_OBJECT_DICT, None),
    ("instance", ED_INST_DICT, None),
    ("component", None, None),
    ("dest", ED_IMPEXP_IO, "Import destination"),
    ], None, None, "Starts an import daemon"),
  ("export_start", SINGLE, None, constants.RPC_TMO_NORMAL, [
    ("opts", ED_OBJECT_DICT, None),
    ("host", None, None),
    ("port", None, None),
    ("instance", ED_INST_DICT, None),
    ("component", None, None),
    ("source", ED_IMPEXP_IO, "Export source"),
    ], None, None, "Starts an export daemon"),
  ("impexp_status", SINGLE, None, constants.RPC_TMO_FAST, [
    ("names", None, "Import/export names"),
    ], None, _ImpExpStatusPostProc, "Gets the status of an import or export"),
  ("impexp_abort", SINGLE, None, constants.RPC_TMO_NORMAL, [
    ("name", None, "Import/export name"),
    ], None, None, "Aborts an import or export"),
  ("impexp_cleanup", SINGLE, None, constants.RPC_TMO_NORMAL, [
    ("name", None, "Import/export name"),
    ], None, None, "Cleans up after an import or export"),
  ("export_info", SINGLE, None, constants.RPC_TMO_FAST, [
    ("path", None, None),
    ], None, None, "Queries the export information in a given path"),
  ("finalize_export", SINGLE, None, constants.RPC_TMO_NORMAL, [
    ("instance", ED_INST_DICT, None),
    ("snap_disks", ED_FINALIZE_EXPORT_DISKS, None),
    ], None, None, "Request the completion of an export operation"),
  ("export_list", MULTI, None, constants.RPC_TMO_FAST, [], None, None,
   "Gets the stored exports list"),
  ("export_remove", SINGLE, None, constants.RPC_TMO_FAST, [
    ("export", None, None),
    ], None, None, "Requests removal of a given export"),
  ]

_X509_CALLS = [
  ("x509_cert_create", SINGLE, None, constants.RPC_TMO_NORMAL, [
    ("validity", None, "Validity in seconds"),
    ], None, None, "Creates a new X509 certificate for SSL/TLS"),
  ("x509_cert_remove", SINGLE, None, constants.RPC_TMO_NORMAL, [
    ("name", None, "Certificate name"),
    ], None, None, "Removes a X509 certificate"),
  ]

_BLOCKDEV_CALLS = [
  ("bdev_sizes", MULTI, None, constants.RPC_TMO_URGENT, [
    ("devices", None, None),
    ], None, None,
   "Gets the sizes of requested block devices present on a node"),
  ("blockdev_create", SINGLE, None, constants.RPC_TMO_NORMAL, [
    ("bdev", ED_OBJECT_DICT, None),
    ("size", None, None),
    ("owner", None, None),
    ("on_primary", None, None),
    ("info", None, None),
    ], None, None, "Request creation of a given block device"),
  ("blockdev_wipe", SINGLE, None, constants.RPC_TMO_SLOW, [
    ("bdev", ED_SINGLE_DISK_DICT_DP, None),
    ("offset", None, None),
    ("size", None, None),
    ], None, None,
    "Request wipe at given offset with given size of a block device"),
  ("blockdev_remove", SINGLE, None, constants.RPC_TMO_NORMAL, [
    ("bdev", ED_OBJECT_DICT, None),
    ], None, None, "Request removal of a given block device"),
  ("blockdev_pause_resume_sync", SINGLE, None, constants.RPC_TMO_NORMAL, [
    ("disks", ED_DISKS_DICT_DP, None),
    ("pause", None, None),
    ], None, None, "Request a pause/resume of given block device"),
  ("blockdev_assemble", SINGLE, None, constants.RPC_TMO_NORMAL, [
    ("disk", ED_SINGLE_DISK_DICT_DP, None),
    ("owner", None, None),
    ("on_primary", None, None),
    ("idx", None, None),
    ], None, None, "Request assembling of a given block device"),
  ("blockdev_shutdown", SINGLE, None, constants.RPC_TMO_NORMAL, [
    ("disk", ED_SINGLE_DISK_DICT_DP, None),
    ], None, None, "Request shutdown of a given block device"),
  ("blockdev_addchildren", SINGLE, None, constants.RPC_TMO_NORMAL, [
    ("bdev", ED_SINGLE_DISK_DICT_DP, None),
    ("ndevs", ED_OBJECT_DICT_LIST, None),
    ], None, None,
   "Request adding a list of children to a (mirroring) device"),
  ("blockdev_removechildren", SINGLE, None, constants.RPC_TMO_NORMAL, [
    ("bdev", ED_OBJECT_DICT, None),
    ("ndevs", ED_OBJECT_DICT_LIST, None),
    ], None, None,
   "Request removing a list of children from a (mirroring) device"),
  ("blockdev_close", SINGLE, None, constants.RPC_TMO_NORMAL, [
    ("instance_name", None, None),
    ("disks", ED_OBJECT_DICT_LIST, None),
    ], None, None, "Closes the given block devices"),
  ("blockdev_getsize", SINGLE, None, constants.RPC_TMO_NORMAL, [
    ("disks", ED_OBJECT_DICT_LIST, None),
    ], None, None, "Returns the size of the given disks"),
  ("drbd_disconnect_net", MULTI, None, constants.RPC_TMO_NORMAL, [
    ("nodes_ip", None, None),
    ("disks", ED_OBJECT_DICT_LIST, None),
    ], None, None, "Disconnects the network of the given drbd devices"),
  ("drbd_attach_net", MULTI, None, constants.RPC_TMO_NORMAL, [
    ("nodes_ip", None, None),
    ("disks", ED_DISKS_DICT_DP, None),
    ("instance_name", None, None),
    ("multimaster", None, None),
    ], None, None, "Connects the given DRBD devices"),
  ("drbd_wait_sync", MULTI, None, constants.RPC_TMO_SLOW, [
    ("nodes_ip", None, None),
    ("disks", ED_DISKS_DICT_DP, None),
    ], None, None,
   "Waits for the synchronization of drbd devices is complete"),
  ("blockdev_grow", SINGLE, None, constants.RPC_TMO_NORMAL, [
    ("cf_bdev", ED_SINGLE_DISK_DICT_DP, None),
    ("amount", None, None),
    ("dryrun", None, None),
    ("backingstore", None, None),
    ], None, None, "Request growing of the given block device by a"
   " given amount"),
  ("blockdev_export", SINGLE, None, constants.RPC_TMO_1DAY, [
    ("cf_bdev", ED_SINGLE_DISK_DICT_DP, None),
    ("dest_node", None, None),
    ("dest_path", None, None),
    ("cluster_name", None, None),
    ], None, None, "Export a given disk to another node"),
  ("blockdev_snapshot", SINGLE, None, constants.RPC_TMO_NORMAL, [
    ("cf_bdev", ED_SINGLE_DISK_DICT_DP, None),
    ], None, None, "Export a given disk to another node"),
  ("blockdev_rename", SINGLE, None, constants.RPC_TMO_NORMAL, [
    ("devlist", ED_BLOCKDEV_RENAME, None),
    ], None, None, "Request rename of the given block devices"),
  ("blockdev_find", SINGLE, None, constants.RPC_TMO_NORMAL, [
    ("disk", ED_OBJECT_DICT, None),
    ], None, _BlockdevFindPostProc,
    "Request identification of a given block device"),
  ("blockdev_getmirrorstatus", SINGLE, None, constants.RPC_TMO_NORMAL, [
    ("disks", ED_DISKS_DICT_DP, None),
    ], None, _BlockdevGetMirrorStatusPostProc,
    "Request status of a (mirroring) device"),
  ("blockdev_getmirrorstatus_multi", MULTI, None, constants.RPC_TMO_NORMAL, [
    ("node_disks", ED_NODE_TO_DISK_DICT, None),
    ], _BlockdevGetMirrorStatusMultiPreProc,
   _BlockdevGetMirrorStatusMultiPostProc,
    "Request status of (mirroring) devices from multiple nodes"),
  ]

_OS_CALLS = [
  ("os_diagnose", MULTI, None, constants.RPC_TMO_FAST, [], None, None,
   "Request a diagnose of OS definitions"),
  ("os_validate", MULTI, None, constants.RPC_TMO_FAST, [
    ("required", None, None),
    ("name", None, None),
    ("checks", None, None),
    ("params", None, None),
    ], None, None, "Run a validation routine for a given OS"),
  ("os_get", SINGLE, None, constants.RPC_TMO_FAST, [
    ("name", None, None),
    ], None, _OsGetPostProc, "Returns an OS definition"),
  ]

_NODE_CALLS = [
  ("node_has_ip_address", SINGLE, None, constants.RPC_TMO_FAST, [
    ("address", None, "IP address"),
    ], None, None, "Checks if a node has the given IP address"),
  ("node_info", MULTI, None, constants.RPC_TMO_URGENT, [
    ("vg_names", None,
     "Names of the volume groups to ask for disk space information"),
    ("hv_names", None,
     "Names of the hypervisors to ask for node information"),
    ], None, None, "Return node information"),
  ("node_verify", MULTI, None, constants.RPC_TMO_NORMAL, [
    ("checkdict", None, None),
    ("cluster_name", None, None),
    ], None, None, "Request verification of given parameters"),
  ("node_volumes", MULTI, None, constants.RPC_TMO_FAST, [], None, None,
   "Gets all volumes on node(s)"),
  ("node_demote_from_mc", SINGLE, None, constants.RPC_TMO_FAST, [], None, None,
   "Demote a node from the master candidate role"),
  ("node_powercycle", SINGLE, ACCEPT_OFFLINE_NODE, constants.RPC_TMO_NORMAL, [
    ("hypervisor", None, "Hypervisor type"),
    ], None, None, "Tries to powercycle a node"),
  ]

_MISC_CALLS = [
  ("lv_list", MULTI, None, constants.RPC_TMO_URGENT, [
    ("vg_name", None, None),
    ], None, None, "Gets the logical volumes present in a given volume group"),
  ("vg_list", MULTI, None, constants.RPC_TMO_URGENT, [], None, None,
   "Gets the volume group list"),
  ("bridges_exist", SINGLE, None, constants.RPC_TMO_URGENT, [
    ("bridges_list", None, "Bridges which must be present on remote node"),
    ], None, None, "Checks if a node has all the bridges given"),
  ("etc_hosts_modify", SINGLE, None, constants.RPC_TMO_NORMAL, [
    ("mode", None,
     "Mode to operate; currently L{constants.ETC_HOSTS_ADD} or"
     " L{constants.ETC_HOSTS_REMOVE}"),
    ("name", None, "Hostname to be modified"),
    ("ip", None, "IP address (L{constants.ETC_HOSTS_ADD} only)"),
    ], None, None, "Modify hosts file with name"),
  ("drbd_helper", MULTI, None, constants.RPC_TMO_URGENT, [],
   None, None, "Gets DRBD helper"),
  ("run_oob", SINGLE, None, constants.RPC_TMO_NORMAL, [
    ("oob_program", None, None),
    ("command", None, None),
    ("remote_node", None, None),
    ("timeout", None, None),
    ], None, None, "Runs out-of-band command"),
  ("hooks_runner", MULTI, None, constants.RPC_TMO_NORMAL, [
    ("hpath", None, None),
    ("phase", None, None),
    ("env", None, None),
    ], None, None, "Call the hooks runner"),
  ("iallocator_runner", SINGLE, None, constants.RPC_TMO_NORMAL, [
    ("name", None, "Iallocator name"),
    ("idata", None, "JSON-encoded input string"),
    ], None, None, "Call an iallocator on a remote node"),
  ("test_delay", MULTI, None, _TestDelayTimeout, [
    ("duration", None, None),
    ], None, None, "Sleep for a fixed time on given node(s)"),
  ("hypervisor_validate_params", MULTI, None, constants.RPC_TMO_NORMAL, [
    ("hvname", None, "Hypervisor name"),
    ("hvfull", None, "Parameters to be validated"),
    ], None, None, "Validate hypervisor params"),
  ]

CALLS = {
  "RpcClientDefault":
    _Prepare(_IMPEXP_CALLS + _X509_CALLS + _OS_CALLS + _NODE_CALLS +
             _FILE_STORAGE_CALLS + _MISC_CALLS + _INSTANCE_CALLS +
             _BLOCKDEV_CALLS + _STORAGE_CALLS),
  "RpcClientJobQueue": _Prepare([
    ("jobqueue_update", MULTI, None, constants.RPC_TMO_URGENT, [
      ("file_name", None, None),
      ("content", ED_COMPRESS, None),
      ], None, None, "Update job queue file"),
    ("jobqueue_purge", SINGLE, None, constants.RPC_TMO_NORMAL, [], None, None,
     "Purge job queue"),
    ("jobqueue_rename", MULTI, None, constants.RPC_TMO_URGENT, [
      ("rename", None, None),
      ], None, None, "Rename job queue file"),
    ]),
  "RpcClientBootstrap": _Prepare([
    ("node_start_master_daemons", SINGLE, None, constants.RPC_TMO_FAST, [
      ("no_voting", None, None),
      ], None, None, "Starts master daemons on a node"),
    ("node_activate_master_ip", SINGLE, None, constants.RPC_TMO_FAST, [
      ("master_params", ED_OBJECT_DICT, "Network parameters of the master"),
      ("use_external_mip_script", None,
       "Whether to use the user-provided master IP address setup script"),
      ], None, None,
      "Activates master IP on a node"),
    ("node_stop_master", SINGLE, None, constants.RPC_TMO_FAST, [], None, None,
     "Deactivates master IP and stops master daemons on a node"),
    ("node_deactivate_master_ip", SINGLE, None, constants.RPC_TMO_FAST, [
      ("master_params", ED_OBJECT_DICT, "Network parameters of the master"),
      ("use_external_mip_script", None,
       "Whether to use the user-provided master IP address setup script"),
      ], None, None,
     "Deactivates master IP on a node"),
    ("node_change_master_netmask", SINGLE, None, constants.RPC_TMO_FAST, [
      ("old_netmask", None, "The old value of the netmask"),
      ("netmask", None, "The new value of the netmask"),
      ("master_ip", None, "The master IP"),
      ("master_netdev", None, "The master network device"),
      ], None, None, "Change master IP netmask"),
    ("node_leave_cluster", SINGLE, None, constants.RPC_TMO_NORMAL, [
      ("modify_ssh_setup", None, None),
      ], None, None,
     "Requests a node to clean the cluster information it has"),
    ("master_info", MULTI, None, constants.RPC_TMO_URGENT, [], None, None,
     "Query master info"),
    ]),
  "RpcClientDnsOnly": _Prepare([
    ("version", MULTI, ACCEPT_OFFLINE_NODE, constants.RPC_TMO_URGENT, [], None,
     None, "Query node version"),
    ]),
  "RpcClientConfig": _Prepare([
    ("upload_file", MULTI, None, constants.RPC_TMO_NORMAL, [
      ("file_name", ED_FILE_DETAILS, None),
      ], None, None, "Upload a file"),
    ("write_ssconf_files", MULTI, None, constants.RPC_TMO_NORMAL, [
      ("values", None, None),
      ], None, None, "Write ssconf files"),
    ]),
  }<|MERGE_RESOLUTION|>--- conflicted
+++ resolved
@@ -262,13 +262,8 @@
   ("instance_get_migration_status", SINGLE, None, constants.RPC_TMO_SLOW, [
     ("instance", ED_INST_DICT, "Instance object"),
     ], None, _MigrationStatusPostProc, "Report migration status"),
-<<<<<<< HEAD
   ("instance_start", SINGLE, None, constants.RPC_TMO_NORMAL, [
-    ("instance_hvp_bep", ED_INST_DICT_HVP_BEP, None),
-=======
-  ("instance_start", SINGLE, None, TMO_NORMAL, [
     ("instance_hvp_bep", ED_INST_DICT_HVP_BEP_DP, None),
->>>>>>> c44356fd
     ("startup_paused", None, None),
     ], None, None, "Starts an instance"),
   ("instance_os_add", SINGLE, None, constants.RPC_TMO_1DAY, [
