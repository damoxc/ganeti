--- conflicted
+++ resolved
@@ -47,11 +47,8 @@
 import OpenSSL
 import datetime
 import calendar
-<<<<<<< HEAD
 import hmac
-=======
 import collections
->>>>>>> 339be5a8
 
 from cStringIO import StringIO
 
