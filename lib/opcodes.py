--- conflicted
+++ resolved
@@ -1427,17 +1427,10 @@
   """
   OP_DSC_FIELD = "duration"
   OP_PARAMS = [
-<<<<<<< HEAD
-    ("duration", ht.NoDefault, ht.TFloat, None),
+    ("duration", ht.NoDefault, ht.TNumber, None),
     ("on_master", True, ht.TBool, None),
     ("on_nodes", ht.EmptyList, ht.TListOf(ht.TNonEmptyString), None),
     ("repeat", 0, ht.TPositiveInt, None),
-=======
-    ("duration", ht.NoDefault, ht.TNumber),
-    ("on_master", True, ht.TBool),
-    ("on_nodes", ht.EmptyList, ht.TListOf(ht.TNonEmptyString)),
-    ("repeat", 0, ht.TPositiveInt)
->>>>>>> 697f49d5
     ]
 
 
