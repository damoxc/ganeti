#
#

# Copyright (C) 2006, 2007, 2008, 2009, 2010, 2011 Google Inc.
#
# This program is free software; you can redistribute it and/or modify
# it under the terms of the GNU General Public License as published by
# the Free Software Foundation; either version 2 of the License, or
# (at your option) any later version.
#
# This program is distributed in the hope that it will be useful, but
# WITHOUT ANY WARRANTY; without even the implied warranty of
# MERCHANTABILITY or FITNESS FOR A PARTICULAR PURPOSE.  See the GNU
# General Public License for more details.
#
# You should have received a copy of the GNU General Public License
# along with this program; if not, write to the Free Software
# Foundation, Inc., 51 Franklin Street, Fifth Floor, Boston, MA
# 02110-1301, USA.


"""Transportable objects for Ganeti.

This module provides small, mostly data-only objects which are safe to
pass to and from external parties.

"""

# pylint: disable-msg=E0203,W0201

# E0203: Access to member %r before its definition, since we use
# objects.py which doesn't explicitely initialise its members

# W0201: Attribute '%s' defined outside __init__

import ConfigParser
import re
import copy
import time
from cStringIO import StringIO

from ganeti import errors
from ganeti import constants

from socket import AF_INET


__all__ = ["ConfigObject", "ConfigData", "NIC", "Disk", "Instance",
           "OS", "Node", "NodeGroup", "Cluster", "FillDict"]

_TIMESTAMPS = ["ctime", "mtime"]
_UUID = ["uuid"]


def FillDict(defaults_dict, custom_dict, skip_keys=None):
  """Basic function to apply settings on top a default dict.

  @type defaults_dict: dict
  @param defaults_dict: dictionary holding the default values
  @type custom_dict: dict
  @param custom_dict: dictionary holding customized value
  @type skip_keys: list
  @param skip_keys: which keys not to fill
  @rtype: dict
  @return: dict with the 'full' values

  """
  ret_dict = copy.deepcopy(defaults_dict)
  ret_dict.update(custom_dict)
  if skip_keys:
    for k in skip_keys:
      try:
        del ret_dict[k]
      except KeyError:
        pass
  return ret_dict


def UpgradeGroupedParams(target, defaults):
  """Update all groups for the target parameter.

  @type target: dict of dicts
  @param target: {group: {parameter: value}}
  @type defaults: dict
  @param defaults: default parameter values

  """
  if target is None:
    target = {constants.PP_DEFAULT: defaults}
  else:
    for group in target:
      target[group] = FillDict(defaults, target[group])
  return target


class ConfigObject(object):
  """A generic config object.

  It has the following properties:

    - provides somewhat safe recursive unpickling and pickling for its classes
    - unset attributes which are defined in slots are always returned
      as None instead of raising an error

  Classes derived from this must always declare __slots__ (we use many
  config objects and the memory reduction is useful)

  """
  __slots__ = []

  def __init__(self, **kwargs):
    for k, v in kwargs.iteritems():
      setattr(self, k, v)

  def __getattr__(self, name):
    if name not in self._all_slots():
      raise AttributeError("Invalid object attribute %s.%s" %
                           (type(self).__name__, name))
    return None

  def __setstate__(self, state):
    slots = self._all_slots()
    for name in state:
      if name in slots:
        setattr(self, name, state[name])

  @classmethod
  def _all_slots(cls):
    """Compute the list of all declared slots for a class.

    """
    slots = []
    for parent in cls.__mro__:
      slots.extend(getattr(parent, "__slots__", []))
    return slots

  def ToDict(self):
    """Convert to a dict holding only standard python types.

    The generic routine just dumps all of this object's attributes in
    a dict. It does not work if the class has children who are
    ConfigObjects themselves (e.g. the nics list in an Instance), in
    which case the object should subclass the function in order to
    make sure all objects returned are only standard python types.

    """
    result = {}
    for name in self._all_slots():
      value = getattr(self, name, None)
      if value is not None:
        result[name] = value
    return result

  __getstate__ = ToDict

  @classmethod
  def FromDict(cls, val):
    """Create an object from a dictionary.

    This generic routine takes a dict, instantiates a new instance of
    the given class, and sets attributes based on the dict content.

    As for `ToDict`, this does not work if the class has children
    who are ConfigObjects themselves (e.g. the nics list in an
    Instance), in which case the object should subclass the function
    and alter the objects.

    """
    if not isinstance(val, dict):
      raise errors.ConfigurationError("Invalid object passed to FromDict:"
                                      " expected dict, got %s" % type(val))
    val_str = dict([(str(k), v) for k, v in val.iteritems()])
    obj = cls(**val_str) # pylint: disable-msg=W0142
    return obj

  @staticmethod
  def _ContainerToDicts(container):
    """Convert the elements of a container to standard python types.

    This method converts a container with elements derived from
    ConfigData to standard python types. If the container is a dict,
    we don't touch the keys, only the values.

    """
    if isinstance(container, dict):
      ret = dict([(k, v.ToDict()) for k, v in container.iteritems()])
    elif isinstance(container, (list, tuple, set, frozenset)):
      ret = [elem.ToDict() for elem in container]
    else:
      raise TypeError("Invalid type %s passed to _ContainerToDicts" %
                      type(container))
    return ret

  @staticmethod
  def _ContainerFromDicts(source, c_type, e_type):
    """Convert a container from standard python types.

    This method converts a container with standard python types to
    ConfigData objects. If the container is a dict, we don't touch the
    keys, only the values.

    """
    if not isinstance(c_type, type):
      raise TypeError("Container type %s passed to _ContainerFromDicts is"
                      " not a type" % type(c_type))
    if source is None:
      source = c_type()
    if c_type is dict:
      ret = dict([(k, e_type.FromDict(v)) for k, v in source.iteritems()])
    elif c_type in (list, tuple, set, frozenset):
      ret = c_type([e_type.FromDict(elem) for elem in source])
    else:
      raise TypeError("Invalid container type %s passed to"
                      " _ContainerFromDicts" % c_type)
    return ret

  def Copy(self):
    """Makes a deep copy of the current object and its children.

    """
    dict_form = self.ToDict()
    clone_obj = self.__class__.FromDict(dict_form)
    return clone_obj

  def __repr__(self):
    """Implement __repr__ for ConfigObjects."""
    return repr(self.ToDict())

  def UpgradeConfig(self):
    """Fill defaults for missing configuration values.

    This method will be called at configuration load time, and its
    implementation will be object dependent.

    """
    pass


class TaggableObject(ConfigObject):
  """An generic class supporting tags.

  """
  __slots__ = ["tags"]
  VALID_TAG_RE = re.compile("^[\w.+*/:@-]+$")

  @classmethod
  def ValidateTag(cls, tag):
    """Check if a tag is valid.

    If the tag is invalid, an errors.TagError will be raised. The
    function has no return value.

    """
    if not isinstance(tag, basestring):
      raise errors.TagError("Invalid tag type (not a string)")
    if len(tag) > constants.MAX_TAG_LEN:
      raise errors.TagError("Tag too long (>%d characters)" %
                            constants.MAX_TAG_LEN)
    if not tag:
      raise errors.TagError("Tags cannot be empty")
    if not cls.VALID_TAG_RE.match(tag):
      raise errors.TagError("Tag contains invalid characters")

  def GetTags(self):
    """Return the tags list.

    """
    tags = getattr(self, "tags", None)
    if tags is None:
      tags = self.tags = set()
    return tags

  def AddTag(self, tag):
    """Add a new tag.

    """
    self.ValidateTag(tag)
    tags = self.GetTags()
    if len(tags) >= constants.MAX_TAGS_PER_OBJ:
      raise errors.TagError("Too many tags")
    self.GetTags().add(tag)

  def RemoveTag(self, tag):
    """Remove a tag.

    """
    self.ValidateTag(tag)
    tags = self.GetTags()
    try:
      tags.remove(tag)
    except KeyError:
      raise errors.TagError("Tag not found")

  def ToDict(self):
    """Taggable-object-specific conversion to standard python types.

    This replaces the tags set with a list.

    """
    bo = super(TaggableObject, self).ToDict()

    tags = bo.get("tags", None)
    if isinstance(tags, set):
      bo["tags"] = list(tags)
    return bo

  @classmethod
  def FromDict(cls, val):
    """Custom function for instances.

    """
    obj = super(TaggableObject, cls).FromDict(val)
    if hasattr(obj, "tags") and isinstance(obj.tags, list):
      obj.tags = set(obj.tags)
    return obj


class ConfigData(ConfigObject):
  """Top-level config object."""
  __slots__ = [
    "version",
    "cluster",
    "nodes",
    "nodegroups",
    "instances",
    "serial_no",
    ] + _TIMESTAMPS

  def ToDict(self):
    """Custom function for top-level config data.

    This just replaces the list of instances, nodes and the cluster
    with standard python types.

    """
    mydict = super(ConfigData, self).ToDict()
    mydict["cluster"] = mydict["cluster"].ToDict()
    for key in "nodes", "instances", "nodegroups":
      mydict[key] = self._ContainerToDicts(mydict[key])

    return mydict

  @classmethod
  def FromDict(cls, val):
    """Custom function for top-level config data

    """
    obj = super(ConfigData, cls).FromDict(val)
    obj.cluster = Cluster.FromDict(obj.cluster)
    obj.nodes = cls._ContainerFromDicts(obj.nodes, dict, Node)
    obj.instances = cls._ContainerFromDicts(obj.instances, dict, Instance)
    obj.nodegroups = cls._ContainerFromDicts(obj.nodegroups, dict, NodeGroup)
    return obj

  def HasAnyDiskOfType(self, dev_type):
    """Check if in there is at disk of the given type in the configuration.

    @type dev_type: L{constants.LDS_BLOCK}
    @param dev_type: the type to look for
    @rtype: boolean
    @return: boolean indicating if a disk of the given type was found or not

    """
    for instance in self.instances.values():
      for disk in instance.disks:
        if disk.IsBasedOnDiskType(dev_type):
          return True
    return False

  def UpgradeConfig(self):
    """Fill defaults for missing configuration values.

    """
    self.cluster.UpgradeConfig()
    for node in self.nodes.values():
      node.UpgradeConfig()
    for instance in self.instances.values():
      instance.UpgradeConfig()
    if self.nodegroups is None:
      self.nodegroups = {}
    for nodegroup in self.nodegroups.values():
      nodegroup.UpgradeConfig()
    if self.cluster.drbd_usermode_helper is None:
      # To decide if we set an helper let's check if at least one instance has
      # a DRBD disk. This does not cover all the possible scenarios but it
      # gives a good approximation.
      if self.HasAnyDiskOfType(constants.LD_DRBD8):
        self.cluster.drbd_usermode_helper = constants.DEFAULT_DRBD_HELPER


class NIC(ConfigObject):
  """Config object representing a network card."""
  __slots__ = ["mac", "ip", "nicparams"]

  @classmethod
  def CheckParameterSyntax(cls, nicparams):
    """Check the given parameters for validity.

    @type nicparams:  dict
    @param nicparams: dictionary with parameter names/value
    @raise errors.ConfigurationError: when a parameter is not valid

    """
    if nicparams[constants.NIC_MODE] not in constants.NIC_VALID_MODES:
      err = "Invalid nic mode: %s" % nicparams[constants.NIC_MODE]
      raise errors.ConfigurationError(err)

    if (nicparams[constants.NIC_MODE] == constants.NIC_MODE_BRIDGED and
        not nicparams[constants.NIC_LINK]):
      err = "Missing bridged nic link"
      raise errors.ConfigurationError(err)


class Disk(ConfigObject):
  """Config object representing a block device."""
  __slots__ = ["dev_type", "logical_id", "physical_id",
               "children", "iv_name", "size", "mode"]

  def CreateOnSecondary(self):
    """Test if this device needs to be created on a secondary node."""
    return self.dev_type in (constants.LD_DRBD8, constants.LD_LV)

  def AssembleOnSecondary(self):
    """Test if this device needs to be assembled on a secondary node."""
    return self.dev_type in (constants.LD_DRBD8, constants.LD_LV)

  def OpenOnSecondary(self):
    """Test if this device needs to be opened on a secondary node."""
    return self.dev_type in (constants.LD_LV,)

  def StaticDevPath(self):
    """Return the device path if this device type has a static one.

    Some devices (LVM for example) live always at the same /dev/ path,
    irrespective of their status. For such devices, we return this
    path, for others we return None.

    @warning: The path returned is not a normalized pathname; callers
        should check that it is a valid path.

    """
    if self.dev_type == constants.LD_LV:
      return "/dev/%s/%s" % (self.logical_id[0], self.logical_id[1])
    return None

  def ChildrenNeeded(self):
    """Compute the needed number of children for activation.

    This method will return either -1 (all children) or a positive
    number denoting the minimum number of children needed for
    activation (only mirrored devices will usually return >=0).

    Currently, only DRBD8 supports diskless activation (therefore we
    return 0), for all other we keep the previous semantics and return
    -1.

    """
    if self.dev_type == constants.LD_DRBD8:
      return 0
    return -1

  def IsBasedOnDiskType(self, dev_type):
    """Check if the disk or its children are based on the given type.

    @type dev_type: L{constants.LDS_BLOCK}
    @param dev_type: the type to look for
    @rtype: boolean
    @return: boolean indicating if a device of the given type was found or not

    """
    if self.children:
      for child in self.children:
        if child.IsBasedOnDiskType(dev_type):
          return True
    return self.dev_type == dev_type

  def GetNodes(self, node):
    """This function returns the nodes this device lives on.

    Given the node on which the parent of the device lives on (or, in
    case of a top-level device, the primary node of the devices'
    instance), this function will return a list of nodes on which this
    devices needs to (or can) be assembled.

    """
    if self.dev_type in [constants.LD_LV, constants.LD_FILE]:
      result = [node]
    elif self.dev_type in constants.LDS_DRBD:
      result = [self.logical_id[0], self.logical_id[1]]
      if node not in result:
        raise errors.ConfigurationError("DRBD device passed unknown node")
    else:
      raise errors.ProgrammerError("Unhandled device type %s" % self.dev_type)
    return result

  def ComputeNodeTree(self, parent_node):
    """Compute the node/disk tree for this disk and its children.

    This method, given the node on which the parent disk lives, will
    return the list of all (node, disk) pairs which describe the disk
    tree in the most compact way. For example, a drbd/lvm stack
    will be returned as (primary_node, drbd) and (secondary_node, drbd)
    which represents all the top-level devices on the nodes.

    """
    my_nodes = self.GetNodes(parent_node)
    result = [(node, self) for node in my_nodes]
    if not self.children:
      # leaf device
      return result
    for node in my_nodes:
      for child in self.children:
        child_result = child.ComputeNodeTree(node)
        if len(child_result) == 1:
          # child (and all its descendants) is simple, doesn't split
          # over multiple hosts, so we don't need to describe it, our
          # own entry for this node describes it completely
          continue
        else:
          # check if child nodes differ from my nodes; note that
          # subdisk can differ from the child itself, and be instead
          # one of its descendants
          for subnode, subdisk in child_result:
            if subnode not in my_nodes:
              result.append((subnode, subdisk))
            # otherwise child is under our own node, so we ignore this
            # entry (but probably the other results in the list will
            # be different)
    return result

  def ComputeGrowth(self, amount):
    """Compute the per-VG growth requirements.

    This only works for VG-based disks.

    @type amount: integer
    @param amount: the desired increase in (user-visible) disk space
    @rtype: dict
    @return: a dictionary of volume-groups and the required size

    """
    if self.dev_type == constants.LD_LV:
      return {self.logical_id[0]: amount}
    elif self.dev_type == constants.LD_DRBD8:
      if self.children:
        return self.children[0].ComputeGrowth(amount)
      else:
        return {}
    else:
      # Other disk types do not require VG space
      return {}

  def RecordGrow(self, amount):
    """Update the size of this disk after growth.

    This method recurses over the disks's children and updates their
    size correspondigly. The method needs to be kept in sync with the
    actual algorithms from bdev.

    """
    if self.dev_type == constants.LD_LV or self.dev_type == constants.LD_FILE:
      self.size += amount
    elif self.dev_type == constants.LD_DRBD8:
      if self.children:
        self.children[0].RecordGrow(amount)
      self.size += amount
    else:
      raise errors.ProgrammerError("Disk.RecordGrow called for unsupported"
                                   " disk type %s" % self.dev_type)

  def UnsetSize(self):
    """Sets recursively the size to zero for the disk and its children.

    """
    if self.children:
      for child in self.children:
        child.UnsetSize()
    self.size = 0

  def SetPhysicalID(self, target_node, nodes_ip):
    """Convert the logical ID to the physical ID.

    This is used only for drbd, which needs ip/port configuration.

    The routine descends down and updates its children also, because
    this helps when the only the top device is passed to the remote
    node.

    Arguments:
      - target_node: the node we wish to configure for
      - nodes_ip: a mapping of node name to ip

    The target_node must exist in in nodes_ip, and must be one of the
    nodes in the logical ID for each of the DRBD devices encountered
    in the disk tree.

    """
    if self.children:
      for child in self.children:
        child.SetPhysicalID(target_node, nodes_ip)

    if self.logical_id is None and self.physical_id is not None:
      return
    if self.dev_type in constants.LDS_DRBD:
      pnode, snode, port, pminor, sminor, secret = self.logical_id
      if target_node not in (pnode, snode):
        raise errors.ConfigurationError("DRBD device not knowing node %s" %
                                        target_node)
      pnode_ip = nodes_ip.get(pnode, None)
      snode_ip = nodes_ip.get(snode, None)
      if pnode_ip is None or snode_ip is None:
        raise errors.ConfigurationError("Can't find primary or secondary node"
                                        " for %s" % str(self))
      p_data = (pnode_ip, port)
      s_data = (snode_ip, port)
      if pnode == target_node:
        self.physical_id = p_data + s_data + (pminor, secret)
      else: # it must be secondary, we tested above
        self.physical_id = s_data + p_data + (sminor, secret)
    else:
      self.physical_id = self.logical_id
    return

  def ToDict(self):
    """Disk-specific conversion to standard python types.

    This replaces the children lists of objects with lists of
    standard python types.

    """
    bo = super(Disk, self).ToDict()

    for attr in ("children",):
      alist = bo.get(attr, None)
      if alist:
        bo[attr] = self._ContainerToDicts(alist)
    return bo

  @classmethod
  def FromDict(cls, val):
    """Custom function for Disks

    """
    obj = super(Disk, cls).FromDict(val)
    if obj.children:
      obj.children = cls._ContainerFromDicts(obj.children, list, Disk)
    if obj.logical_id and isinstance(obj.logical_id, list):
      obj.logical_id = tuple(obj.logical_id)
    if obj.physical_id and isinstance(obj.physical_id, list):
      obj.physical_id = tuple(obj.physical_id)
    if obj.dev_type in constants.LDS_DRBD:
      # we need a tuple of length six here
      if len(obj.logical_id) < 6:
        obj.logical_id += (None,) * (6 - len(obj.logical_id))
    return obj

  def __str__(self):
    """Custom str() formatter for disks.

    """
    if self.dev_type == constants.LD_LV:
      val =  "<LogicalVolume(/dev/%s/%s" % self.logical_id
    elif self.dev_type in constants.LDS_DRBD:
      node_a, node_b, port, minor_a, minor_b = self.logical_id[:5]
      val = "<DRBD8("
      if self.physical_id is None:
        phy = "unconfigured"
      else:
        phy = ("configured as %s:%s %s:%s" %
               (self.physical_id[0], self.physical_id[1],
                self.physical_id[2], self.physical_id[3]))

      val += ("hosts=%s/%d-%s/%d, port=%s, %s, " %
              (node_a, minor_a, node_b, minor_b, port, phy))
      if self.children and self.children.count(None) == 0:
        val += "backend=%s, metadev=%s" % (self.children[0], self.children[1])
      else:
        val += "no local storage"
    else:
      val = ("<Disk(type=%s, logical_id=%s, physical_id=%s, children=%s" %
             (self.dev_type, self.logical_id, self.physical_id, self.children))
    if self.iv_name is None:
      val += ", not visible"
    else:
      val += ", visible as /dev/%s" % self.iv_name
    if isinstance(self.size, int):
      val += ", size=%dm)>" % self.size
    else:
      val += ", size='%s')>" % (self.size,)
    return val

  def Verify(self):
    """Checks that this disk is correctly configured.

    """
    all_errors = []
    if self.mode not in constants.DISK_ACCESS_SET:
      all_errors.append("Disk access mode '%s' is invalid" % (self.mode, ))
    return all_errors

  def UpgradeConfig(self):
    """Fill defaults for missing configuration values.

    """
    if self.children:
      for child in self.children:
        child.UpgradeConfig()
    # add here config upgrade for this disk


class Instance(TaggableObject):
  """Config object representing an instance."""
  __slots__ = [
    "name",
    "primary_node",
    "os",
    "hypervisor",
    "hvparams",
    "beparams",
    "osparams",
    "admin_up",
    "nics",
    "disks",
    "disk_template",
    "network_port",
    "serial_no",
    ] + _TIMESTAMPS + _UUID

  def _ComputeSecondaryNodes(self):
    """Compute the list of secondary nodes.

    This is a simple wrapper over _ComputeAllNodes.

    """
    all_nodes = set(self._ComputeAllNodes())
    all_nodes.discard(self.primary_node)
    return tuple(all_nodes)

  secondary_nodes = property(_ComputeSecondaryNodes, None, None,
                             "List of secondary nodes")

  def _ComputeAllNodes(self):
    """Compute the list of all nodes.

    Since the data is already there (in the drbd disks), keeping it as
    a separate normal attribute is redundant and if not properly
    synchronised can cause problems. Thus it's better to compute it
    dynamically.

    """
    def _Helper(nodes, device):
      """Recursively computes nodes given a top device."""
      if device.dev_type in constants.LDS_DRBD:
        nodea, nodeb = device.logical_id[:2]
        nodes.add(nodea)
        nodes.add(nodeb)
      if device.children:
        for child in device.children:
          _Helper(nodes, child)

    all_nodes = set()
    all_nodes.add(self.primary_node)
    for device in self.disks:
      _Helper(all_nodes, device)
    return tuple(all_nodes)

  all_nodes = property(_ComputeAllNodes, None, None,
                       "List of all nodes of the instance")

  def MapLVsByNode(self, lvmap=None, devs=None, node=None):
    """Provide a mapping of nodes to LVs this instance owns.

    This function figures out what logical volumes should belong on
    which nodes, recursing through a device tree.

    @param lvmap: optional dictionary to receive the
        'node' : ['lv', ...] data.

    @return: None if lvmap arg is given, otherwise, a dictionary of
        the form { 'nodename' : ['volume1', 'volume2', ...], ... };
        volumeN is of the form "vg_name/lv_name", compatible with
        GetVolumeList()

    """
    if node == None:
      node = self.primary_node

    if lvmap is None:
      lvmap = { node : [] }
      ret = lvmap
    else:
      if not node in lvmap:
        lvmap[node] = []
      ret = None

    if not devs:
      devs = self.disks

    for dev in devs:
      if dev.dev_type == constants.LD_LV:
        lvmap[node].append(dev.logical_id[0]+"/"+dev.logical_id[1])

      elif dev.dev_type in constants.LDS_DRBD:
        if dev.children:
          self.MapLVsByNode(lvmap, dev.children, dev.logical_id[0])
          self.MapLVsByNode(lvmap, dev.children, dev.logical_id[1])

      elif dev.children:
        self.MapLVsByNode(lvmap, dev.children, node)

    return ret

  def FindDisk(self, idx):
    """Find a disk given having a specified index.

    This is just a wrapper that does validation of the index.

    @type idx: int
    @param idx: the disk index
    @rtype: L{Disk}
    @return: the corresponding disk
    @raise errors.OpPrereqError: when the given index is not valid

    """
    try:
      idx = int(idx)
      return self.disks[idx]
    except (TypeError, ValueError), err:
      raise errors.OpPrereqError("Invalid disk index: '%s'" % str(err),
                                 errors.ECODE_INVAL)
    except IndexError:
      raise errors.OpPrereqError("Invalid disk index: %d (instace has disks"
                                 " 0 to %d" % (idx, len(self.disks) - 1),
                                 errors.ECODE_INVAL)

  def ToDict(self):
    """Instance-specific conversion to standard python types.

    This replaces the children lists of objects with lists of standard
    python types.

    """
    bo = super(Instance, self).ToDict()

    for attr in "nics", "disks":
      alist = bo.get(attr, None)
      if alist:
        nlist = self._ContainerToDicts(alist)
      else:
        nlist = []
      bo[attr] = nlist
    return bo

  @classmethod
  def FromDict(cls, val):
    """Custom function for instances.

    """
    obj = super(Instance, cls).FromDict(val)
    obj.nics = cls._ContainerFromDicts(obj.nics, list, NIC)
    obj.disks = cls._ContainerFromDicts(obj.disks, list, Disk)
    return obj

  def UpgradeConfig(self):
    """Fill defaults for missing configuration values.

    """
    for nic in self.nics:
      nic.UpgradeConfig()
    for disk in self.disks:
      disk.UpgradeConfig()
    if self.hvparams:
      for key in constants.HVC_GLOBALS:
        try:
          del self.hvparams[key]
        except KeyError:
          pass
    if self.osparams is None:
      self.osparams = {}


class OS(ConfigObject):
  """Config object representing an operating system.

  @type supported_parameters: list
  @ivar supported_parameters: a list of tuples, name and description,
      containing the supported parameters by this OS

  @type VARIANT_DELIM: string
  @cvar VARIANT_DELIM: the variant delimiter

  """
  __slots__ = [
    "name",
    "path",
    "api_versions",
    "create_script",
    "export_script",
    "import_script",
    "rename_script",
    "verify_script",
    "supported_variants",
    "supported_parameters",
    ]

  VARIANT_DELIM = "+"

  @classmethod
  def SplitNameVariant(cls, name):
    """Splits the name into the proper name and variant.

    @param name: the OS (unprocessed) name
    @rtype: list
    @return: a list of two elements; if the original name didn't
        contain a variant, it's returned as an empty string

    """
    nv = name.split(cls.VARIANT_DELIM, 1)
    if len(nv) == 1:
      nv.append("")
    return nv

  @classmethod
  def GetName(cls, name):
    """Returns the proper name of the os (without the variant).

    @param name: the OS (unprocessed) name

    """
    return cls.SplitNameVariant(name)[0]

  @classmethod
  def GetVariant(cls, name):
    """Returns the variant the os (without the base name).

    @param name: the OS (unprocessed) name

    """
    return cls.SplitNameVariant(name)[1]


class Node(TaggableObject):
  """Config object representing a node."""
  __slots__ = [
    "name",
    "primary_ip",
    "secondary_ip",
    "serial_no",
    "master_candidate",
    "offline",
    "drained",
    "group",
    "master_capable",
    "vm_capable",
    "ndparams",
    "powered",
    ] + _TIMESTAMPS + _UUID

  def UpgradeConfig(self):
    """Fill defaults for missing configuration values.

    """
    # pylint: disable-msg=E0203
    # because these are "defined" via slots, not manually
    if self.master_capable is None:
      self.master_capable = True

    if self.vm_capable is None:
      self.vm_capable = True

    if self.ndparams is None:
      self.ndparams = {}

    if self.powered is None:
      self.powered = True


class NodeGroup(ConfigObject):
  """Config object representing a node group."""
  __slots__ = [
    "name",
    "members",
    "ndparams",
    "serial_no",
    "alloc_policy",
    ] + _TIMESTAMPS + _UUID

  def ToDict(self):
    """Custom function for nodegroup.

    This discards the members object, which gets recalculated and is only kept
    in memory.

    """
    mydict = super(NodeGroup, self).ToDict()
    del mydict["members"]
    return mydict

  @classmethod
  def FromDict(cls, val):
    """Custom function for nodegroup.

    The members slot is initialized to an empty list, upon deserialization.

    """
    obj = super(NodeGroup, cls).FromDict(val)
    obj.members = []
    return obj

  def UpgradeConfig(self):
    """Fill defaults for missing configuration values.

    """
    if self.ndparams is None:
      self.ndparams = {}

    if self.serial_no is None:
      self.serial_no = 1

    if self.alloc_policy is None:
      self.alloc_policy = constants.ALLOC_POLICY_PREFERRED

    # We only update mtime, and not ctime, since we would not be able to provide
    # a correct value for creation time.
    if self.mtime is None:
      self.mtime = time.time()

  def FillND(self, node):
    """Return filled out ndparams for L{object.Node}

    @type node: L{objects.Node}
    @param node: A Node object to fill
    @return a copy of the node's ndparams with defaults filled

    """
    return self.SimpleFillND(node.ndparams)

  def SimpleFillND(self, ndparams):
    """Fill a given ndparams dict with defaults.

    @type ndparams: dict
    @param ndparams: the dict to fill
    @rtype: dict
    @return: a copy of the passed in ndparams with missing keys filled
        from the node group defaults

    """
    return FillDict(self.ndparams, ndparams)


class Cluster(TaggableObject):
  """Config object representing the cluster."""
  __slots__ = [
    "serial_no",
    "rsahostkeypub",
    "highest_used_port",
    "tcpudp_port_pool",
    "mac_prefix",
    "volume_group_name",
    "reserved_lvs",
    "drbd_usermode_helper",
    "default_bridge",
    "default_hypervisor",
    "master_node",
    "master_ip",
    "master_netdev",
    "cluster_name",
    "file_storage_dir",
    "enabled_hypervisors",
    "hvparams",
    "os_hvp",
    "beparams",
    "osparams",
    "nicparams",
    "ndparams",
    "candidate_pool_size",
    "modify_etc_hosts",
    "modify_ssh_setup",
    "maintain_node_health",
    "uid_pool",
    "default_iallocator",
    "hidden_os",
    "blacklisted_os",
    "primary_ip_family",
    "prealloc_wipe_disks",
    ] + _TIMESTAMPS + _UUID

  def UpgradeConfig(self):
    """Fill defaults for missing configuration values.

    """
    # pylint: disable-msg=E0203
    # because these are "defined" via slots, not manually
    if self.hvparams is None:
      self.hvparams = constants.HVC_DEFAULTS
    else:
      for hypervisor in self.hvparams:
        self.hvparams[hypervisor] = FillDict(
            constants.HVC_DEFAULTS[hypervisor], self.hvparams[hypervisor])

    if self.os_hvp is None:
      self.os_hvp = {}

    # osparams added before 2.2
    if self.osparams is None:
      self.osparams = {}

    if self.ndparams is None:
      self.ndparams = constants.NDC_DEFAULTS

    self.beparams = UpgradeGroupedParams(self.beparams,
                                         constants.BEC_DEFAULTS)
    migrate_default_bridge = not self.nicparams
    self.nicparams = UpgradeGroupedParams(self.nicparams,
                                          constants.NICC_DEFAULTS)
    if migrate_default_bridge:
      self.nicparams[constants.PP_DEFAULT][constants.NIC_LINK] = \
        self.default_bridge

    if self.modify_etc_hosts is None:
      self.modify_etc_hosts = True

    if self.modify_ssh_setup is None:
      self.modify_ssh_setup = True

    # default_bridge is no longer used it 2.1. The slot is left there to
    # support auto-upgrading. It can be removed once we decide to deprecate
    # upgrading straight from 2.0.
    if self.default_bridge is not None:
      self.default_bridge = None

    # default_hypervisor is just the first enabled one in 2.1. This slot and
    # code can be removed once upgrading straight from 2.0 is deprecated.
    if self.default_hypervisor is not None:
      self.enabled_hypervisors = ([self.default_hypervisor] +
        [hvname for hvname in self.enabled_hypervisors
         if hvname != self.default_hypervisor])
      self.default_hypervisor = None

    # maintain_node_health added after 2.1.1
    if self.maintain_node_health is None:
      self.maintain_node_health = False

    if self.uid_pool is None:
      self.uid_pool = []

    if self.default_iallocator is None:
      self.default_iallocator = ""

    # reserved_lvs added before 2.2
    if self.reserved_lvs is None:
      self.reserved_lvs = []

    # hidden and blacklisted operating systems added before 2.2.1
    if self.hidden_os is None:
      self.hidden_os = []

    if self.blacklisted_os is None:
      self.blacklisted_os = []

    # primary_ip_family added before 2.3
    if self.primary_ip_family is None:
      self.primary_ip_family = AF_INET

    if self.prealloc_wipe_disks is None:
      self.prealloc_wipe_disks = False

  def ToDict(self):
    """Custom function for cluster.

    """
    mydict = super(Cluster, self).ToDict()
    mydict["tcpudp_port_pool"] = list(self.tcpudp_port_pool)
    return mydict

  @classmethod
  def FromDict(cls, val):
    """Custom function for cluster.

    """
    obj = super(Cluster, cls).FromDict(val)
    if not isinstance(obj.tcpudp_port_pool, set):
      obj.tcpudp_port_pool = set(obj.tcpudp_port_pool)
    return obj

  def GetHVDefaults(self, hypervisor, os_name=None, skip_keys=None):
    """Get the default hypervisor parameters for the cluster.

    @param hypervisor: the hypervisor name
    @param os_name: if specified, we'll also update the defaults for this OS
    @param skip_keys: if passed, list of keys not to use
    @return: the defaults dict

    """
    if skip_keys is None:
      skip_keys = []

    fill_stack = [self.hvparams.get(hypervisor, {})]
    if os_name is not None:
      os_hvp = self.os_hvp.get(os_name, {}).get(hypervisor, {})
      fill_stack.append(os_hvp)

    ret_dict = {}
    for o_dict in fill_stack:
      ret_dict = FillDict(ret_dict, o_dict, skip_keys=skip_keys)

    return ret_dict

  def SimpleFillHV(self, hv_name, os_name, hvparams, skip_globals=False):
    """Fill a given hvparams dict with cluster defaults.

    @type hv_name: string
    @param hv_name: the hypervisor to use
    @type os_name: string
    @param os_name: the OS to use for overriding the hypervisor defaults
    @type skip_globals: boolean
    @param skip_globals: if True, the global hypervisor parameters will
        not be filled
    @rtype: dict
    @return: a copy of the given hvparams with missing keys filled from
        the cluster defaults

    """
    if skip_globals:
      skip_keys = constants.HVC_GLOBALS
    else:
      skip_keys = []

    def_dict = self.GetHVDefaults(hv_name, os_name, skip_keys=skip_keys)
    return FillDict(def_dict, hvparams, skip_keys=skip_keys)

  def FillHV(self, instance, skip_globals=False):
    """Fill an instance's hvparams dict with cluster defaults.

    @type instance: L{objects.Instance}
    @param instance: the instance parameter to fill
    @type skip_globals: boolean
    @param skip_globals: if True, the global hypervisor parameters will
        not be filled
    @rtype: dict
    @return: a copy of the instance's hvparams with missing keys filled from
        the cluster defaults

    """
    return self.SimpleFillHV(instance.hypervisor, instance.os,
                             instance.hvparams, skip_globals)

  def SimpleFillBE(self, beparams):
    """Fill a given beparams dict with cluster defaults.

    @type beparams: dict
    @param beparams: the dict to fill
    @rtype: dict
    @return: a copy of the passed in beparams with missing keys filled
        from the cluster defaults

    """
    return FillDict(self.beparams.get(constants.PP_DEFAULT, {}), beparams)

  def FillBE(self, instance):
    """Fill an instance's beparams dict with cluster defaults.

    @type instance: L{objects.Instance}
    @param instance: the instance parameter to fill
    @rtype: dict
    @return: a copy of the instance's beparams with missing keys filled from
        the cluster defaults

    """
    return self.SimpleFillBE(instance.beparams)

  def SimpleFillNIC(self, nicparams):
    """Fill a given nicparams dict with cluster defaults.

    @type nicparams: dict
    @param nicparams: the dict to fill
    @rtype: dict
    @return: a copy of the passed in nicparams with missing keys filled
        from the cluster defaults

    """
    return FillDict(self.nicparams.get(constants.PP_DEFAULT, {}), nicparams)

  def SimpleFillOS(self, os_name, os_params):
    """Fill an instance's osparams dict with cluster defaults.

    @type os_name: string
    @param os_name: the OS name to use
    @type os_params: dict
    @param os_params: the dict to fill with default values
    @rtype: dict
    @return: a copy of the instance's osparams with missing keys filled from
        the cluster defaults

    """
    name_only = os_name.split("+", 1)[0]
    # base OS
    result = self.osparams.get(name_only, {})
    # OS with variant
    result = FillDict(result, self.osparams.get(os_name, {}))
    # specified params
    return FillDict(result, os_params)

  def FillND(self, node, nodegroup):
    """Return filled out ndparams for L{objects.NodeGroup} and L{object.Node}

    @type node: L{objects.Node}
    @param node: A Node object to fill
    @type nodegroup: L{objects.NodeGroup}
    @param nodegroup: A Node object to fill
    @return a copy of the node's ndparams with defaults filled

    """
    return self.SimpleFillND(nodegroup.FillND(node))

  def SimpleFillND(self, ndparams):
    """Fill a given ndparams dict with defaults.

    @type ndparams: dict
    @param ndparams: the dict to fill
    @rtype: dict
    @return: a copy of the passed in ndparams with missing keys filled
        from the cluster defaults

    """
    return FillDict(self.ndparams, ndparams)


class BlockDevStatus(ConfigObject):
  """Config object representing the status of a block device."""
  __slots__ = [
    "dev_path",
    "major",
    "minor",
    "sync_percent",
    "estimated_time",
    "is_degraded",
    "ldisk_status",
    ]


class ImportExportStatus(ConfigObject):
  """Config object representing the status of an import or export."""
  __slots__ = [
    "recent_output",
    "listen_port",
    "connected",
    "progress_mbytes",
    "progress_throughput",
    "progress_eta",
    "progress_percent",
    "exit_status",
    "error_message",
    ] + _TIMESTAMPS


class ImportExportOptions(ConfigObject):
  """Options for import/export daemon

  @ivar key_name: X509 key name (None for cluster certificate)
  @ivar ca_pem: Remote peer CA in PEM format (None for cluster certificate)
  @ivar compress: Compression method (one of L{constants.IEC_ALL})
  @ivar magic: Used to ensure the connection goes to the right disk
<<<<<<< HEAD
  @ivar ipv6: Whether to use IPv6
=======
  @ivar connect_timeout: Number of seconds for establishing connection
>>>>>>> 3b6b6129

  """
  __slots__ = [
    "key_name",
    "ca_pem",
    "compress",
    "magic",
<<<<<<< HEAD
    "ipv6",
=======
    "connect_timeout",
>>>>>>> 3b6b6129
    ]


class ConfdRequest(ConfigObject):
  """Object holding a confd request.

  @ivar protocol: confd protocol version
  @ivar type: confd query type
  @ivar query: query request
  @ivar rsalt: requested reply salt

  """
  __slots__ = [
    "protocol",
    "type",
    "query",
    "rsalt",
    ]


class ConfdReply(ConfigObject):
  """Object holding a confd reply.

  @ivar protocol: confd protocol version
  @ivar status: reply status code (ok, error)
  @ivar answer: confd query reply
  @ivar serial: configuration serial number

  """
  __slots__ = [
    "protocol",
    "status",
    "answer",
    "serial",
    ]


class QueryFieldDefinition(ConfigObject):
  """Object holding a query field definition.

  @ivar name: Field name
  @ivar title: Human-readable title
  @ivar kind: Field type

  """
  __slots__ = [
    "name",
    "title",
    "kind",
    ]


class _QueryResponseBase(ConfigObject):
  __slots__ = [
    "fields",
    ]

  def ToDict(self):
    """Custom function for serializing.

    """
    mydict = super(_QueryResponseBase, self).ToDict()
    mydict["fields"] = self._ContainerToDicts(mydict["fields"])
    return mydict

  @classmethod
  def FromDict(cls, val):
    """Custom function for de-serializing.

    """
    obj = super(_QueryResponseBase, cls).FromDict(val)
    obj.fields = cls._ContainerFromDicts(obj.fields, list, QueryFieldDefinition)
    return obj


class QueryRequest(ConfigObject):
  """Object holding a query request.

  """
  __slots__ = [
    "what",
    "fields",
    "filter",
    ]


class QueryResponse(_QueryResponseBase):
  """Object holding the response to a query.

  @ivar fields: List of L{QueryFieldDefinition} objects
  @ivar data: Requested data

  """
  __slots__ = [
    "data",
    ]


class QueryFieldsRequest(ConfigObject):
  """Object holding a request for querying available fields.

  """
  __slots__ = [
    "what",
    "fields",
    ]


class QueryFieldsResponse(_QueryResponseBase):
  """Object holding the response to a query for fields.

  @ivar fields: List of L{QueryFieldDefinition} objects

  """
  __slots__ = [
    ]


class InstanceConsole(ConfigObject):
  """Object describing how to access the console of an instance.

  """
  __slots__ = [
    "instance",
    "kind",
    "message",
    "host",
    "port",
    "user",
    "command",
    "display",
    ]

  def Validate(self):
    """Validates contents of this object.

    """
    assert self.kind in constants.CONS_ALL, "Unknown console type"
    assert self.instance, "Missing instance name"
    assert self.message or self.kind in [constants.CONS_SSH, constants.CONS_VNC]
    assert self.host or self.kind == constants.CONS_MESSAGE
    assert self.port or self.kind in [constants.CONS_MESSAGE,
                                      constants.CONS_SSH]
    assert self.user or self.kind in [constants.CONS_MESSAGE,
                                      constants.CONS_VNC]
    assert self.command or self.kind in [constants.CONS_MESSAGE,
                                         constants.CONS_VNC]
    assert self.display or self.kind in [constants.CONS_MESSAGE,
                                         constants.CONS_SSH]
    return True


class SerializableConfigParser(ConfigParser.SafeConfigParser):
  """Simple wrapper over ConfigParse that allows serialization.

  This class is basically ConfigParser.SafeConfigParser with two
  additional methods that allow it to serialize/unserialize to/from a
  buffer.

  """
  def Dumps(self):
    """Dump this instance and return the string representation."""
    buf = StringIO()
    self.write(buf)
    return buf.getvalue()

  @classmethod
  def Loads(cls, data):
    """Load data from a string."""
    buf = StringIO(data)
    cfp = cls()
    cfp.readfp(buf)
    return cfp<|MERGE_RESOLUTION|>--- conflicted
+++ resolved
@@ -1361,11 +1361,8 @@
   @ivar ca_pem: Remote peer CA in PEM format (None for cluster certificate)
   @ivar compress: Compression method (one of L{constants.IEC_ALL})
   @ivar magic: Used to ensure the connection goes to the right disk
-<<<<<<< HEAD
   @ivar ipv6: Whether to use IPv6
-=======
   @ivar connect_timeout: Number of seconds for establishing connection
->>>>>>> 3b6b6129
 
   """
   __slots__ = [
@@ -1373,11 +1370,8 @@
     "ca_pem",
     "compress",
     "magic",
-<<<<<<< HEAD
     "ipv6",
-=======
     "connect_timeout",
->>>>>>> 3b6b6129
     ]
 
 
