--- conflicted
+++ resolved
@@ -457,15 +457,10 @@
   # cluster info
   cfg.Update(cluster_info)
 
-<<<<<<< HEAD
-  result = rpc.RpcRunner.call_node_start_master(new_master, True)
+  # 2.0.X: Don't start the master if no_voting is true
+  result = rpc.RpcRunner.call_node_start_master(new_master, not no_voting)
   msg = result.RemoteFailMsg()
   if msg:
-=======
-  # 2.0.X: Don't start the master if no_voting is true
-  result = rpc.RpcRunner.call_node_start_master(new_master, not no_voting)
-  if result.failed or not result.data:
->>>>>>> fba15943
     logging.error("Could not start the master role on the new master"
                   " %s, please check: %s", new_master, msg)
     rcode = 1
