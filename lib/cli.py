#
#

# Copyright (C) 2006, 2007, 2008, 2009, 2010, 2011 Google Inc.
#
# This program is free software; you can redistribute it and/or modify
# it under the terms of the GNU General Public License as published by
# the Free Software Foundation; either version 2 of the License, or
# (at your option) any later version.
#
# This program is distributed in the hope that it will be useful, but
# WITHOUT ANY WARRANTY; without even the implied warranty of
# MERCHANTABILITY or FITNESS FOR A PARTICULAR PURPOSE.  See the GNU
# General Public License for more details.
#
# You should have received a copy of the GNU General Public License
# along with this program; if not, write to the Free Software
# Foundation, Inc., 51 Franklin Street, Fifth Floor, Boston, MA
# 02110-1301, USA.


"""Module dealing with command line parsing"""


import sys
import textwrap
import os.path
import time
import logging
from cStringIO import StringIO

from ganeti import utils
from ganeti import errors
from ganeti import constants
from ganeti import opcodes
from ganeti import luxi
from ganeti import ssconf
from ganeti import rpc
from ganeti import ssh
from ganeti import compat
from ganeti import netutils
from ganeti import qlang

from optparse import (OptionParser, TitledHelpFormatter,
                      Option, OptionValueError)


__all__ = [
  # Command line options
  "ADD_UIDS_OPT",
  "ALLOCATABLE_OPT",
  "ALLOC_POLICY_OPT",
  "ALL_OPT",
  "AUTO_PROMOTE_OPT",
  "AUTO_REPLACE_OPT",
  "BACKEND_OPT",
  "BLK_OS_OPT",
  "CAPAB_MASTER_OPT",
  "CAPAB_VM_OPT",
  "CLEANUP_OPT",
  "CLUSTER_DOMAIN_SECRET_OPT",
  "CONFIRM_OPT",
  "CP_SIZE_OPT",
  "DEBUG_OPT",
  "DEBUG_SIMERR_OPT",
  "DISKIDX_OPT",
  "DISK_OPT",
  "DISK_TEMPLATE_OPT",
  "DRAINED_OPT",
  "DRY_RUN_OPT",
  "DRBD_HELPER_OPT",
  "EARLY_RELEASE_OPT",
  "ENABLED_HV_OPT",
  "ERROR_CODES_OPT",
  "FIELDS_OPT",
  "FILESTORE_DIR_OPT",
  "FILESTORE_DRIVER_OPT",
  "FORCE_OPT",
  "FORCE_VARIANT_OPT",
  "GLOBAL_FILEDIR_OPT",
  "HID_OS_OPT",
  "HVLIST_OPT",
  "HVOPTS_OPT",
  "HYPERVISOR_OPT",
  "IALLOCATOR_OPT",
  "DEFAULT_IALLOCATOR_OPT",
  "IDENTIFY_DEFAULTS_OPT",
  "IGNORE_CONSIST_OPT",
  "IGNORE_FAILURES_OPT",
  "IGNORE_OFFLINE_OPT",
  "IGNORE_REMOVE_FAILURES_OPT",
  "IGNORE_SECONDARIES_OPT",
  "IGNORE_SIZE_OPT",
  "INTERVAL_OPT",
  "MAC_PREFIX_OPT",
  "MAINTAIN_NODE_HEALTH_OPT",
  "MASTER_NETDEV_OPT",
  "MC_OPT",
  "MIGRATION_MODE_OPT",
  "NET_OPT",
  "NEW_CLUSTER_CERT_OPT",
  "NEW_CLUSTER_DOMAIN_SECRET_OPT",
  "NEW_CONFD_HMAC_KEY_OPT",
  "NEW_RAPI_CERT_OPT",
  "NEW_SECONDARY_OPT",
  "NIC_PARAMS_OPT",
  "NODE_FORCE_JOIN_OPT",
  "NODE_LIST_OPT",
  "NODE_PLACEMENT_OPT",
  "NODEGROUP_OPT",
  "NODE_PARAMS_OPT",
  "NODE_POWERED_OPT",
  "NODRBD_STORAGE_OPT",
  "NOHDR_OPT",
  "NOIPCHECK_OPT",
  "NO_INSTALL_OPT",
  "NONAMECHECK_OPT",
  "NOLVM_STORAGE_OPT",
  "NOMODIFY_ETCHOSTS_OPT",
  "NOMODIFY_SSH_SETUP_OPT",
  "NONICS_OPT",
  "NONLIVE_OPT",
  "NONPLUS1_OPT",
  "NOSHUTDOWN_OPT",
  "NOSTART_OPT",
  "NOSSH_KEYCHECK_OPT",
  "NOVOTING_OPT",
  "NWSYNC_OPT",
  "ON_PRIMARY_OPT",
  "ON_SECONDARY_OPT",
  "OFFLINE_OPT",
  "OSPARAMS_OPT",
  "OS_OPT",
  "OS_SIZE_OPT",
  "PREALLOC_WIPE_DISKS_OPT",
  "PRIMARY_IP_VERSION_OPT",
  "PRIORITY_OPT",
  "RAPI_CERT_OPT",
  "READD_OPT",
  "REBOOT_TYPE_OPT",
  "REMOVE_INSTANCE_OPT",
  "REMOVE_UIDS_OPT",
  "RESERVED_LVS_OPT",
  "ROMAN_OPT",
  "SECONDARY_IP_OPT",
  "SELECT_OS_OPT",
  "SEP_OPT",
  "SHOWCMD_OPT",
  "SHUTDOWN_TIMEOUT_OPT",
  "SINGLE_NODE_OPT",
  "SRC_DIR_OPT",
  "SRC_NODE_OPT",
  "SUBMIT_OPT",
  "STATIC_OPT",
  "SYNC_OPT",
  "TAG_SRC_OPT",
  "TIMEOUT_OPT",
  "UIDPOOL_OPT",
  "USEUNITS_OPT",
  "USE_REPL_NET_OPT",
  "VERBOSE_OPT",
  "VG_NAME_OPT",
  "YES_DOIT_OPT",
  # Generic functions for CLI programs
  "ConfirmOperation",
  "GenericMain",
  "GenericInstanceCreate",
  "GenericList",
  "GenericListFields",
  "GetClient",
  "GetOnlineNodes",
  "JobExecutor",
  "JobSubmittedException",
  "ParseTimespec",
  "RunWhileClusterStopped",
  "SubmitOpCode",
  "SubmitOrSend",
  "UsesRPC",
  # Formatting functions
  "ToStderr", "ToStdout",
  "FormatError",
  "FormatQueryResult",
  "FormatParameterDict",
  "GenerateTable",
  "AskUser",
  "FormatTimestamp",
  "FormatLogMessage",
  # Tags functions
  "ListTags",
  "AddTags",
  "RemoveTags",
  # command line options support infrastructure
  "ARGS_MANY_INSTANCES",
  "ARGS_MANY_NODES",
  "ARGS_MANY_GROUPS",
  "ARGS_NONE",
  "ARGS_ONE_INSTANCE",
  "ARGS_ONE_NODE",
  "ARGS_ONE_GROUP",
  "ARGS_ONE_OS",
  "ArgChoice",
  "ArgCommand",
  "ArgFile",
  "ArgGroup",
  "ArgHost",
  "ArgInstance",
  "ArgJobId",
  "ArgNode",
  "ArgOs",
  "ArgSuggest",
  "ArgUnknown",
  "OPT_COMPL_INST_ADD_NODES",
  "OPT_COMPL_MANY_NODES",
  "OPT_COMPL_ONE_IALLOCATOR",
  "OPT_COMPL_ONE_INSTANCE",
  "OPT_COMPL_ONE_NODE",
  "OPT_COMPL_ONE_NODEGROUP",
  "OPT_COMPL_ONE_OS",
  "cli_option",
  "SplitNodeOption",
  "CalculateOSNames",
  "ParseFields",
  "COMMON_CREATE_OPTS",
  ]

NO_PREFIX = "no_"
UN_PREFIX = "-"

#: Priorities (sorted)
_PRIORITY_NAMES = [
  ("low", constants.OP_PRIO_LOW),
  ("normal", constants.OP_PRIO_NORMAL),
  ("high", constants.OP_PRIO_HIGH),
  ]

#: Priority dictionary for easier lookup
# TODO: Replace this and _PRIORITY_NAMES with a single sorted dictionary once
# we migrate to Python 2.6
_PRIONAME_TO_VALUE = dict(_PRIORITY_NAMES)

# Query result status for clients
(QR_NORMAL,
 QR_UNKNOWN,
 QR_INCOMPLETE) = range(3)


class _Argument:
  def __init__(self, min=0, max=None): # pylint: disable-msg=W0622
    self.min = min
    self.max = max

  def __repr__(self):
    return ("<%s min=%s max=%s>" %
            (self.__class__.__name__, self.min, self.max))


class ArgSuggest(_Argument):
  """Suggesting argument.

  Value can be any of the ones passed to the constructor.

  """
  # pylint: disable-msg=W0622
  def __init__(self, min=0, max=None, choices=None):
    _Argument.__init__(self, min=min, max=max)
    self.choices = choices

  def __repr__(self):
    return ("<%s min=%s max=%s choices=%r>" %
            (self.__class__.__name__, self.min, self.max, self.choices))


class ArgChoice(ArgSuggest):
  """Choice argument.

  Value can be any of the ones passed to the constructor. Like L{ArgSuggest},
  but value must be one of the choices.

  """


class ArgUnknown(_Argument):
  """Unknown argument to program (e.g. determined at runtime).

  """


class ArgInstance(_Argument):
  """Instances argument.

  """


class ArgNode(_Argument):
  """Node argument.

  """


class ArgGroup(_Argument):
  """Node group argument.

  """


class ArgJobId(_Argument):
  """Job ID argument.

  """


class ArgFile(_Argument):
  """File path argument.

  """


class ArgCommand(_Argument):
  """Command argument.

  """


class ArgHost(_Argument):
  """Host argument.

  """


class ArgOs(_Argument):
  """OS argument.

  """


ARGS_NONE = []
ARGS_MANY_INSTANCES = [ArgInstance()]
ARGS_MANY_NODES = [ArgNode()]
ARGS_MANY_GROUPS = [ArgGroup()]
ARGS_ONE_INSTANCE = [ArgInstance(min=1, max=1)]
ARGS_ONE_NODE = [ArgNode(min=1, max=1)]
ARGS_ONE_GROUP = [ArgInstance(min=1, max=1)]
ARGS_ONE_OS = [ArgOs(min=1, max=1)]


def _ExtractTagsObject(opts, args):
  """Extract the tag type object.

  Note that this function will modify its args parameter.

  """
  if not hasattr(opts, "tag_type"):
    raise errors.ProgrammerError("tag_type not passed to _ExtractTagsObject")
  kind = opts.tag_type
  if kind == constants.TAG_CLUSTER:
    retval = kind, kind
  elif kind == constants.TAG_NODE or kind == constants.TAG_INSTANCE:
    if not args:
      raise errors.OpPrereqError("no arguments passed to the command")
    name = args.pop(0)
    retval = kind, name
  else:
    raise errors.ProgrammerError("Unhandled tag type '%s'" % kind)
  return retval


def _ExtendTags(opts, args):
  """Extend the args if a source file has been given.

  This function will extend the tags with the contents of the file
  passed in the 'tags_source' attribute of the opts parameter. A file
  named '-' will be replaced by stdin.

  """
  fname = opts.tags_source
  if fname is None:
    return
  if fname == "-":
    new_fh = sys.stdin
  else:
    new_fh = open(fname, "r")
  new_data = []
  try:
    # we don't use the nice 'new_data = [line.strip() for line in fh]'
    # because of python bug 1633941
    while True:
      line = new_fh.readline()
      if not line:
        break
      new_data.append(line.strip())
  finally:
    new_fh.close()
  args.extend(new_data)


def ListTags(opts, args):
  """List the tags on a given object.

  This is a generic implementation that knows how to deal with all
  three cases of tag objects (cluster, node, instance). The opts
  argument is expected to contain a tag_type field denoting what
  object type we work on.

  """
  kind, name = _ExtractTagsObject(opts, args)
  cl = GetClient()
  result = cl.QueryTags(kind, name)
  result = list(result)
  result.sort()
  for tag in result:
    ToStdout(tag)


def AddTags(opts, args):
  """Add tags on a given object.

  This is a generic implementation that knows how to deal with all
  three cases of tag objects (cluster, node, instance). The opts
  argument is expected to contain a tag_type field denoting what
  object type we work on.

  """
  kind, name = _ExtractTagsObject(opts, args)
  _ExtendTags(opts, args)
  if not args:
    raise errors.OpPrereqError("No tags to be added")
  op = opcodes.OpTagsSet(kind=kind, name=name, tags=args)
  SubmitOpCode(op, opts=opts)


def RemoveTags(opts, args):
  """Remove tags from a given object.

  This is a generic implementation that knows how to deal with all
  three cases of tag objects (cluster, node, instance). The opts
  argument is expected to contain a tag_type field denoting what
  object type we work on.

  """
  kind, name = _ExtractTagsObject(opts, args)
  _ExtendTags(opts, args)
  if not args:
    raise errors.OpPrereqError("No tags to be removed")
  op = opcodes.OpTagsDel(kind=kind, name=name, tags=args)
  SubmitOpCode(op, opts=opts)


def check_unit(option, opt, value): # pylint: disable-msg=W0613
  """OptParsers custom converter for units.

  """
  try:
    return utils.ParseUnit(value)
  except errors.UnitParseError, err:
    raise OptionValueError("option %s: %s" % (opt, err))


def _SplitKeyVal(opt, data):
  """Convert a KeyVal string into a dict.

  This function will convert a key=val[,...] string into a dict. Empty
  values will be converted specially: keys which have the prefix 'no_'
  will have the value=False and the prefix stripped, the others will
  have value=True.

  @type opt: string
  @param opt: a string holding the option name for which we process the
      data, used in building error messages
  @type data: string
  @param data: a string of the format key=val,key=val,...
  @rtype: dict
  @return: {key=val, key=val}
  @raises errors.ParameterError: if there are duplicate keys

  """
  kv_dict = {}
  if data:
    for elem in utils.UnescapeAndSplit(data, sep=","):
      if "=" in elem:
        key, val = elem.split("=", 1)
      else:
        if elem.startswith(NO_PREFIX):
          key, val = elem[len(NO_PREFIX):], False
        elif elem.startswith(UN_PREFIX):
          key, val = elem[len(UN_PREFIX):], None
        else:
          key, val = elem, True
      if key in kv_dict:
        raise errors.ParameterError("Duplicate key '%s' in option %s" %
                                    (key, opt))
      kv_dict[key] = val
  return kv_dict


def check_ident_key_val(option, opt, value):  # pylint: disable-msg=W0613
  """Custom parser for ident:key=val,key=val options.

  This will store the parsed values as a tuple (ident, {key: val}). As such,
  multiple uses of this option via action=append is possible.

  """
  if ":" not in value:
    ident, rest = value, ''
  else:
    ident, rest = value.split(":", 1)

  if ident.startswith(NO_PREFIX):
    if rest:
      msg = "Cannot pass options when removing parameter groups: %s" % value
      raise errors.ParameterError(msg)
    retval = (ident[len(NO_PREFIX):], False)
  elif ident.startswith(UN_PREFIX):
    if rest:
      msg = "Cannot pass options when removing parameter groups: %s" % value
      raise errors.ParameterError(msg)
    retval = (ident[len(UN_PREFIX):], None)
  else:
    kv_dict = _SplitKeyVal(opt, rest)
    retval = (ident, kv_dict)
  return retval


def check_key_val(option, opt, value):  # pylint: disable-msg=W0613
  """Custom parser class for key=val,key=val options.

  This will store the parsed values as a dict {key: val}.

  """
  return _SplitKeyVal(opt, value)


def check_bool(option, opt, value): # pylint: disable-msg=W0613
  """Custom parser for yes/no options.

  This will store the parsed value as either True or False.

  """
  value = value.lower()
  if value == constants.VALUE_FALSE or value == "no":
    return False
  elif value == constants.VALUE_TRUE or value == "yes":
    return True
  else:
    raise errors.ParameterError("Invalid boolean value '%s'" % value)


# completion_suggestion is normally a list. Using numeric values not evaluating
# to False for dynamic completion.
(OPT_COMPL_MANY_NODES,
 OPT_COMPL_ONE_NODE,
 OPT_COMPL_ONE_INSTANCE,
 OPT_COMPL_ONE_OS,
 OPT_COMPL_ONE_IALLOCATOR,
 OPT_COMPL_INST_ADD_NODES,
 OPT_COMPL_ONE_NODEGROUP) = range(100, 107)

OPT_COMPL_ALL = frozenset([
  OPT_COMPL_MANY_NODES,
  OPT_COMPL_ONE_NODE,
  OPT_COMPL_ONE_INSTANCE,
  OPT_COMPL_ONE_OS,
  OPT_COMPL_ONE_IALLOCATOR,
  OPT_COMPL_INST_ADD_NODES,
  OPT_COMPL_ONE_NODEGROUP,
  ])


class CliOption(Option):
  """Custom option class for optparse.

  """
  ATTRS = Option.ATTRS + [
    "completion_suggest",
    ]
  TYPES = Option.TYPES + (
    "identkeyval",
    "keyval",
    "unit",
    "bool",
    )
  TYPE_CHECKER = Option.TYPE_CHECKER.copy()
  TYPE_CHECKER["identkeyval"] = check_ident_key_val
  TYPE_CHECKER["keyval"] = check_key_val
  TYPE_CHECKER["unit"] = check_unit
  TYPE_CHECKER["bool"] = check_bool


# optparse.py sets make_option, so we do it for our own option class, too
cli_option = CliOption


_YORNO = "yes|no"

DEBUG_OPT = cli_option("-d", "--debug", default=0, action="count",
                       help="Increase debugging level")

NOHDR_OPT = cli_option("--no-headers", default=False,
                       action="store_true", dest="no_headers",
                       help="Don't display column headers")

SEP_OPT = cli_option("--separator", default=None,
                     action="store", dest="separator",
                     help=("Separator between output fields"
                           " (defaults to one space)"))

USEUNITS_OPT = cli_option("--units", default=None,
                          dest="units", choices=('h', 'm', 'g', 't'),
                          help="Specify units for output (one of h/m/g/t)")

FIELDS_OPT = cli_option("-o", "--output", dest="output", action="store",
                        type="string", metavar="FIELDS",
                        help="Comma separated list of output fields")

FORCE_OPT = cli_option("-f", "--force", dest="force", action="store_true",
                       default=False, help="Force the operation")

CONFIRM_OPT = cli_option("--yes", dest="confirm", action="store_true",
                         default=False, help="Do not require confirmation")

IGNORE_OFFLINE_OPT = cli_option("--ignore-offline", dest="ignore_offline",
                                  action="store_true", default=False,
                                  help=("Ignore offline nodes and do as much"
                                        " as possible"))

TAG_SRC_OPT = cli_option("--from", dest="tags_source",
                         default=None, help="File with tag names")

SUBMIT_OPT = cli_option("--submit", dest="submit_only",
                        default=False, action="store_true",
                        help=("Submit the job and return the job ID, but"
                              " don't wait for the job to finish"))

SYNC_OPT = cli_option("--sync", dest="do_locking",
                      default=False, action="store_true",
                      help=("Grab locks while doing the queries"
                            " in order to ensure more consistent results"))

DRY_RUN_OPT = cli_option("--dry-run", default=False,
                         action="store_true",
                         help=("Do not execute the operation, just run the"
                               " check steps and verify it it could be"
                               " executed"))

VERBOSE_OPT = cli_option("-v", "--verbose", default=False,
                         action="store_true",
                         help="Increase the verbosity of the operation")

DEBUG_SIMERR_OPT = cli_option("--debug-simulate-errors", default=False,
                              action="store_true", dest="simulate_errors",
                              help="Debugging option that makes the operation"
                              " treat most runtime checks as failed")

NWSYNC_OPT = cli_option("--no-wait-for-sync", dest="wait_for_sync",
                        default=True, action="store_false",
                        help="Don't wait for sync (DANGEROUS!)")

DISK_TEMPLATE_OPT = cli_option("-t", "--disk-template", dest="disk_template",
                               help="Custom disk setup (diskless, file,"
                               " plain or drbd)",
                               default=None, metavar="TEMPL",
                               choices=list(constants.DISK_TEMPLATES))

NONICS_OPT = cli_option("--no-nics", default=False, action="store_true",
                        help="Do not create any network cards for"
                        " the instance")

FILESTORE_DIR_OPT = cli_option("--file-storage-dir", dest="file_storage_dir",
                               help="Relative path under default cluster-wide"
                               " file storage dir to store file-based disks",
                               default=None, metavar="<DIR>")

FILESTORE_DRIVER_OPT = cli_option("--file-driver", dest="file_driver",
                                  help="Driver to use for image files",
                                  default="loop", metavar="<DRIVER>",
                                  choices=list(constants.FILE_DRIVER))

IALLOCATOR_OPT = cli_option("-I", "--iallocator", metavar="<NAME>",
                            help="Select nodes for the instance automatically"
                            " using the <NAME> iallocator plugin",
                            default=None, type="string",
                            completion_suggest=OPT_COMPL_ONE_IALLOCATOR)

DEFAULT_IALLOCATOR_OPT = cli_option("-I", "--default-iallocator",
                            metavar="<NAME>",
                            help="Set the default instance allocator plugin",
                            default=None, type="string",
                            completion_suggest=OPT_COMPL_ONE_IALLOCATOR)

OS_OPT = cli_option("-o", "--os-type", dest="os", help="What OS to run",
                    metavar="<os>",
                    completion_suggest=OPT_COMPL_ONE_OS)

OSPARAMS_OPT = cli_option("-O", "--os-parameters", dest="osparams",
                         type="keyval", default={},
                         help="OS parameters")

FORCE_VARIANT_OPT = cli_option("--force-variant", dest="force_variant",
                               action="store_true", default=False,
                               help="Force an unknown variant")

NO_INSTALL_OPT = cli_option("--no-install", dest="no_install",
                            action="store_true", default=False,
                            help="Do not install the OS (will"
                            " enable no-start)")

BACKEND_OPT = cli_option("-B", "--backend-parameters", dest="beparams",
                         type="keyval", default={},
                         help="Backend parameters")

HVOPTS_OPT =  cli_option("-H", "--hypervisor-parameters", type="keyval",
                         default={}, dest="hvparams",
                         help="Hypervisor parameters")

HYPERVISOR_OPT = cli_option("-H", "--hypervisor-parameters", dest="hypervisor",
                            help="Hypervisor and hypervisor options, in the"
                            " format hypervisor:option=value,option=value,...",
                            default=None, type="identkeyval")

HVLIST_OPT = cli_option("-H", "--hypervisor-parameters", dest="hvparams",
                        help="Hypervisor and hypervisor options, in the"
                        " format hypervisor:option=value,option=value,...",
                        default=[], action="append", type="identkeyval")

NOIPCHECK_OPT = cli_option("--no-ip-check", dest="ip_check", default=True,
                           action="store_false",
                           help="Don't check that the instance's IP"
                           " is alive")

NONAMECHECK_OPT = cli_option("--no-name-check", dest="name_check",
                             default=True, action="store_false",
                             help="Don't check that the instance's name"
                             " is resolvable")

NET_OPT = cli_option("--net",
                     help="NIC parameters", default=[],
                     dest="nics", action="append", type="identkeyval")

DISK_OPT = cli_option("--disk", help="Disk parameters", default=[],
                      dest="disks", action="append", type="identkeyval")

DISKIDX_OPT = cli_option("--disks", dest="disks", default=None,
                         help="Comma-separated list of disks"
                         " indices to act on (e.g. 0,2) (optional,"
                         " defaults to all disks)")

OS_SIZE_OPT = cli_option("-s", "--os-size", dest="sd_size",
                         help="Enforces a single-disk configuration using the"
                         " given disk size, in MiB unless a suffix is used",
                         default=None, type="unit", metavar="<size>")

IGNORE_CONSIST_OPT = cli_option("--ignore-consistency",
                                dest="ignore_consistency",
                                action="store_true", default=False,
                                help="Ignore the consistency of the disks on"
                                " the secondary")

NONLIVE_OPT = cli_option("--non-live", dest="live",
                         default=True, action="store_false",
                         help="Do a non-live migration (this usually means"
                         " freeze the instance, save the state, transfer and"
                         " only then resume running on the secondary node)")

MIGRATION_MODE_OPT = cli_option("--migration-mode", dest="migration_mode",
                                default=None,
                                choices=list(constants.HT_MIGRATION_MODES),
                                help="Override default migration mode (choose"
                                " either live or non-live")

NODE_PLACEMENT_OPT = cli_option("-n", "--node", dest="node",
                                help="Target node and optional secondary node",
                                metavar="<pnode>[:<snode>]",
                                completion_suggest=OPT_COMPL_INST_ADD_NODES)

NODE_LIST_OPT = cli_option("-n", "--node", dest="nodes", default=[],
                           action="append", metavar="<node>",
                           help="Use only this node (can be used multiple"
                           " times, if not given defaults to all nodes)",
                           completion_suggest=OPT_COMPL_ONE_NODE)

NODEGROUP_OPT = cli_option("-g", "--node-group",
                           dest="nodegroup",
                           help="Node group (name or uuid)",
                           metavar="<nodegroup>",
                           default=None, type="string",
                           completion_suggest=OPT_COMPL_ONE_NODEGROUP)

SINGLE_NODE_OPT = cli_option("-n", "--node", dest="node", help="Target node",
                             metavar="<node>",
                             completion_suggest=OPT_COMPL_ONE_NODE)

NOSTART_OPT = cli_option("--no-start", dest="start", default=True,
                         action="store_false",
                         help="Don't start the instance after creation")

SHOWCMD_OPT = cli_option("--show-cmd", dest="show_command",
                         action="store_true", default=False,
                         help="Show command instead of executing it")

CLEANUP_OPT = cli_option("--cleanup", dest="cleanup",
                         default=False, action="store_true",
                         help="Instead of performing the migration, try to"
                         " recover from a failed cleanup. This is safe"
                         " to run even if the instance is healthy, but it"
                         " will create extra replication traffic and "
                         " disrupt briefly the replication (like during the"
                         " migration")

STATIC_OPT = cli_option("-s", "--static", dest="static",
                        action="store_true", default=False,
                        help="Only show configuration data, not runtime data")

ALL_OPT = cli_option("--all", dest="show_all",
                     default=False, action="store_true",
                     help="Show info on all instances on the cluster."
                     " This can take a long time to run, use wisely")

SELECT_OS_OPT = cli_option("--select-os", dest="select_os",
                           action="store_true", default=False,
                           help="Interactive OS reinstall, lists available"
                           " OS templates for selection")

IGNORE_FAILURES_OPT = cli_option("--ignore-failures", dest="ignore_failures",
                                 action="store_true", default=False,
                                 help="Remove the instance from the cluster"
                                 " configuration even if there are failures"
                                 " during the removal process")

IGNORE_REMOVE_FAILURES_OPT = cli_option("--ignore-remove-failures",
                                        dest="ignore_remove_failures",
                                        action="store_true", default=False,
                                        help="Remove the instance from the"
                                        " cluster configuration even if there"
                                        " are failures during the removal"
                                        " process")

REMOVE_INSTANCE_OPT = cli_option("--remove-instance", dest="remove_instance",
                                 action="store_true", default=False,
                                 help="Remove the instance from the cluster")

NEW_SECONDARY_OPT = cli_option("-n", "--new-secondary", dest="dst_node",
                               help="Specifies the new secondary node",
                               metavar="NODE", default=None,
                               completion_suggest=OPT_COMPL_ONE_NODE)

ON_PRIMARY_OPT = cli_option("-p", "--on-primary", dest="on_primary",
                            default=False, action="store_true",
                            help="Replace the disk(s) on the primary"
                            " node (only for the drbd template)")

ON_SECONDARY_OPT = cli_option("-s", "--on-secondary", dest="on_secondary",
                              default=False, action="store_true",
                              help="Replace the disk(s) on the secondary"
                              " node (only for the drbd template)")

AUTO_PROMOTE_OPT = cli_option("--auto-promote", dest="auto_promote",
                              default=False, action="store_true",
                              help="Lock all nodes and auto-promote as needed"
                              " to MC status")

AUTO_REPLACE_OPT = cli_option("-a", "--auto", dest="auto",
                              default=False, action="store_true",
                              help="Automatically replace faulty disks"
                              " (only for the drbd template)")

IGNORE_SIZE_OPT = cli_option("--ignore-size", dest="ignore_size",
                             default=False, action="store_true",
                             help="Ignore current recorded size"
                             " (useful for forcing activation when"
                             " the recorded size is wrong)")

SRC_NODE_OPT = cli_option("--src-node", dest="src_node", help="Source node",
                          metavar="<node>",
                          completion_suggest=OPT_COMPL_ONE_NODE)

SRC_DIR_OPT = cli_option("--src-dir", dest="src_dir", help="Source directory",
                         metavar="<dir>")

SECONDARY_IP_OPT = cli_option("-s", "--secondary-ip", dest="secondary_ip",
                              help="Specify the secondary ip for the node",
                              metavar="ADDRESS", default=None)

READD_OPT = cli_option("--readd", dest="readd",
                       default=False, action="store_true",
                       help="Readd old node after replacing it")

NOSSH_KEYCHECK_OPT = cli_option("--no-ssh-key-check", dest="ssh_key_check",
                                default=True, action="store_false",
                                help="Disable SSH key fingerprint checking")

NODE_FORCE_JOIN_OPT = cli_option("--force-join", dest="force_join",
                                 default=False, action="store_true",
                                 help="Force the joining of a node,"
                                      " needed when merging clusters")

MC_OPT = cli_option("-C", "--master-candidate", dest="master_candidate",
                    type="bool", default=None, metavar=_YORNO,
                    help="Set the master_candidate flag on the node")

OFFLINE_OPT = cli_option("-O", "--offline", dest="offline", metavar=_YORNO,
                         type="bool", default=None,
                         help=("Set the offline flag on the node"
                               " (cluster does not communicate with offline"
                               " nodes)"))

DRAINED_OPT = cli_option("-D", "--drained", dest="drained", metavar=_YORNO,
                         type="bool", default=None,
                         help=("Set the drained flag on the node"
                               " (excluded from allocation operations)"))

CAPAB_MASTER_OPT = cli_option("--master-capable", dest="master_capable",
                    type="bool", default=None, metavar=_YORNO,
                    help="Set the master_capable flag on the node")

CAPAB_VM_OPT = cli_option("--vm-capable", dest="vm_capable",
                    type="bool", default=None, metavar=_YORNO,
                    help="Set the vm_capable flag on the node")

ALLOCATABLE_OPT = cli_option("--allocatable", dest="allocatable",
                             type="bool", default=None, metavar=_YORNO,
                             help="Set the allocatable flag on a volume")

NOLVM_STORAGE_OPT = cli_option("--no-lvm-storage", dest="lvm_storage",
                               help="Disable support for lvm based instances"
                               " (cluster-wide)",
                               action="store_false", default=True)

ENABLED_HV_OPT = cli_option("--enabled-hypervisors",
                            dest="enabled_hypervisors",
                            help="Comma-separated list of hypervisors",
                            type="string", default=None)

NIC_PARAMS_OPT = cli_option("-N", "--nic-parameters", dest="nicparams",
                            type="keyval", default={},
                            help="NIC parameters")

CP_SIZE_OPT = cli_option("-C", "--candidate-pool-size", default=None,
                         dest="candidate_pool_size", type="int",
                         help="Set the candidate pool size")

VG_NAME_OPT = cli_option("--vg-name", dest="vg_name",
                         help=("Enables LVM and specifies the volume group"
                               " name (cluster-wide) for disk allocation"
                               " [%s]" % constants.DEFAULT_VG),
                         metavar="VG", default=None)

YES_DOIT_OPT = cli_option("--yes-do-it", dest="yes_do_it",
                          help="Destroy cluster", action="store_true")

NOVOTING_OPT = cli_option("--no-voting", dest="no_voting",
                          help="Skip node agreement check (dangerous)",
                          action="store_true", default=False)

MAC_PREFIX_OPT = cli_option("-m", "--mac-prefix", dest="mac_prefix",
                            help="Specify the mac prefix for the instance IP"
                            " addresses, in the format XX:XX:XX",
                            metavar="PREFIX",
                            default=None)

MASTER_NETDEV_OPT = cli_option("--master-netdev", dest="master_netdev",
                               help="Specify the node interface (cluster-wide)"
                               " on which the master IP address will be added"
                               " (cluster init default: %s)" %
                               constants.DEFAULT_BRIDGE,
                               metavar="NETDEV",
                               default=None)

GLOBAL_FILEDIR_OPT = cli_option("--file-storage-dir", dest="file_storage_dir",
                                help="Specify the default directory (cluster-"
                                "wide) for storing the file-based disks [%s]" %
                                constants.DEFAULT_FILE_STORAGE_DIR,
                                metavar="DIR",
                                default=constants.DEFAULT_FILE_STORAGE_DIR)

NOMODIFY_ETCHOSTS_OPT = cli_option("--no-etc-hosts", dest="modify_etc_hosts",
                                   help="Don't modify /etc/hosts",
                                   action="store_false", default=True)

NOMODIFY_SSH_SETUP_OPT = cli_option("--no-ssh-init", dest="modify_ssh_setup",
                                    help="Don't initialize SSH keys",
                                    action="store_false", default=True)

ERROR_CODES_OPT = cli_option("--error-codes", dest="error_codes",
                             help="Enable parseable error messages",
                             action="store_true", default=False)

NONPLUS1_OPT = cli_option("--no-nplus1-mem", dest="skip_nplusone_mem",
                          help="Skip N+1 memory redundancy tests",
                          action="store_true", default=False)

REBOOT_TYPE_OPT = cli_option("-t", "--type", dest="reboot_type",
                             help="Type of reboot: soft/hard/full",
                             default=constants.INSTANCE_REBOOT_HARD,
                             metavar="<REBOOT>",
                             choices=list(constants.REBOOT_TYPES))

IGNORE_SECONDARIES_OPT = cli_option("--ignore-secondaries",
                                    dest="ignore_secondaries",
                                    default=False, action="store_true",
                                    help="Ignore errors from secondaries")

NOSHUTDOWN_OPT = cli_option("--noshutdown", dest="shutdown",
                            action="store_false", default=True,
                            help="Don't shutdown the instance (unsafe)")

TIMEOUT_OPT = cli_option("--timeout", dest="timeout", type="int",
                         default=constants.DEFAULT_SHUTDOWN_TIMEOUT,
                         help="Maximum time to wait")

SHUTDOWN_TIMEOUT_OPT = cli_option("--shutdown-timeout",
                         dest="shutdown_timeout", type="int",
                         default=constants.DEFAULT_SHUTDOWN_TIMEOUT,
                         help="Maximum time to wait for instance shutdown")

INTERVAL_OPT = cli_option("--interval", dest="interval", type="int",
                          default=None,
                          help=("Number of seconds between repetions of the"
                                " command"))

EARLY_RELEASE_OPT = cli_option("--early-release",
                               dest="early_release", default=False,
                               action="store_true",
                               help="Release the locks on the secondary"
                               " node(s) early")

NEW_CLUSTER_CERT_OPT = cli_option("--new-cluster-certificate",
                                  dest="new_cluster_cert",
                                  default=False, action="store_true",
                                  help="Generate a new cluster certificate")

RAPI_CERT_OPT = cli_option("--rapi-certificate", dest="rapi_cert",
                           default=None,
                           help="File containing new RAPI certificate")

NEW_RAPI_CERT_OPT = cli_option("--new-rapi-certificate", dest="new_rapi_cert",
                               default=None, action="store_true",
                               help=("Generate a new self-signed RAPI"
                                     " certificate"))

NEW_CONFD_HMAC_KEY_OPT = cli_option("--new-confd-hmac-key",
                                    dest="new_confd_hmac_key",
                                    default=False, action="store_true",
                                    help=("Create a new HMAC key for %s" %
                                          constants.CONFD))

CLUSTER_DOMAIN_SECRET_OPT = cli_option("--cluster-domain-secret",
                                       dest="cluster_domain_secret",
                                       default=None,
                                       help=("Load new new cluster domain"
                                             " secret from file"))

NEW_CLUSTER_DOMAIN_SECRET_OPT = cli_option("--new-cluster-domain-secret",
                                           dest="new_cluster_domain_secret",
                                           default=False, action="store_true",
                                           help=("Create a new cluster domain"
                                                 " secret"))

USE_REPL_NET_OPT = cli_option("--use-replication-network",
                              dest="use_replication_network",
                              help="Whether to use the replication network"
                              " for talking to the nodes",
                              action="store_true", default=False)

MAINTAIN_NODE_HEALTH_OPT = \
    cli_option("--maintain-node-health", dest="maintain_node_health",
               metavar=_YORNO, default=None, type="bool",
               help="Configure the cluster to automatically maintain node"
               " health, by shutting down unknown instances, shutting down"
               " unknown DRBD devices, etc.")

IDENTIFY_DEFAULTS_OPT = \
    cli_option("--identify-defaults", dest="identify_defaults",
               default=False, action="store_true",
               help="Identify which saved instance parameters are equal to"
               " the current cluster defaults and set them as such, instead"
               " of marking them as overridden")

UIDPOOL_OPT = cli_option("--uid-pool", default=None,
                         action="store", dest="uid_pool",
                         help=("A list of user-ids or user-id"
                               " ranges separated by commas"))

ADD_UIDS_OPT = cli_option("--add-uids", default=None,
                          action="store", dest="add_uids",
                          help=("A list of user-ids or user-id"
                                " ranges separated by commas, to be"
                                " added to the user-id pool"))

REMOVE_UIDS_OPT = cli_option("--remove-uids", default=None,
                             action="store", dest="remove_uids",
                             help=("A list of user-ids or user-id"
                                   " ranges separated by commas, to be"
                                   " removed from the user-id pool"))

RESERVED_LVS_OPT = cli_option("--reserved-lvs", default=None,
                             action="store", dest="reserved_lvs",
                             help=("A comma-separated list of reserved"
                                   " logical volumes names, that will be"
                                   " ignored by cluster verify"))

ROMAN_OPT = cli_option("--roman",
                       dest="roman_integers", default=False,
                       action="store_true",
                       help="Use roman numbers for positive integers")

DRBD_HELPER_OPT = cli_option("--drbd-usermode-helper", dest="drbd_helper",
                             action="store", default=None,
                             help="Specifies usermode helper for DRBD")

NODRBD_STORAGE_OPT = cli_option("--no-drbd-storage", dest="drbd_storage",
                                action="store_false", default=True,
                                help="Disable support for DRBD")

PRIMARY_IP_VERSION_OPT = \
    cli_option("--primary-ip-version", default=constants.IP4_VERSION,
               action="store", dest="primary_ip_version",
               metavar="%d|%d" % (constants.IP4_VERSION,
                                  constants.IP6_VERSION),
               help="Cluster-wide IP version for primary IP")

PRIORITY_OPT = cli_option("--priority", default=None, dest="priority",
                          metavar="|".join(name for name, _ in _PRIORITY_NAMES),
                          choices=_PRIONAME_TO_VALUE.keys(),
                          help="Priority for opcode processing")

HID_OS_OPT = cli_option("--hidden", dest="hidden",
                        type="bool", default=None, metavar=_YORNO,
                        help="Sets the hidden flag on the OS")

BLK_OS_OPT = cli_option("--blacklisted", dest="blacklisted",
                        type="bool", default=None, metavar=_YORNO,
                        help="Sets the blacklisted flag on the OS")

PREALLOC_WIPE_DISKS_OPT = cli_option("--prealloc-wipe-disks", default=None,
                                     type="bool", metavar=_YORNO,
                                     dest="prealloc_wipe_disks",
                                     help=("Wipe disks prior to instance"
                                           " creation"))

NODE_PARAMS_OPT = cli_option("--node-parameters", dest="ndparams",
                             type="keyval", default=None,
                             help="Node parameters")

ALLOC_POLICY_OPT = cli_option("--alloc-policy", dest="alloc_policy",
                              action="store", metavar="POLICY", default=None,
                              help="Allocation policy for the node group")

NODE_POWERED_OPT = cli_option("--node-powered", default=None,
                              type="bool", metavar=_YORNO,
                              dest="node_powered",
                              help="Specify if the SoR for node is powered")


#: Options provided by all commands
COMMON_OPTS = [DEBUG_OPT]

# common options for creating instances. add and import then add their own
# specific ones.
COMMON_CREATE_OPTS = [
  BACKEND_OPT,
  DISK_OPT,
  DISK_TEMPLATE_OPT,
  FILESTORE_DIR_OPT,
  FILESTORE_DRIVER_OPT,
  HYPERVISOR_OPT,
  IALLOCATOR_OPT,
  NET_OPT,
  NODE_PLACEMENT_OPT,
  NOIPCHECK_OPT,
  NONAMECHECK_OPT,
  NONICS_OPT,
  NWSYNC_OPT,
  OSPARAMS_OPT,
  OS_SIZE_OPT,
  SUBMIT_OPT,
  DRY_RUN_OPT,
  PRIORITY_OPT,
  ]


_RSTATUS_TO_TEXT = {
  constants.RS_UNKNOWN: "(unknown)",
  constants.RS_NODATA: "(nodata)",
  constants.RS_UNAVAIL: "(unavail)",
  constants.RS_OFFLINE: "(offline)",
  }


def _ParseArgs(argv, commands, aliases):
  """Parser for the command line arguments.

  This function parses the arguments and returns the function which
  must be executed together with its (modified) arguments.

  @param argv: the command line
  @param commands: dictionary with special contents, see the design
      doc for cmdline handling
  @param aliases: dictionary with command aliases {'alias': 'target, ...}

  """
  if len(argv) == 0:
    binary = "<command>"
  else:
    binary = argv[0].split("/")[-1]

  if len(argv) > 1 and argv[1] == "--version":
    ToStdout("%s (ganeti %s) %s", binary, constants.VCS_VERSION,
             constants.RELEASE_VERSION)
    # Quit right away. That way we don't have to care about this special
    # argument. optparse.py does it the same.
    sys.exit(0)

  if len(argv) < 2 or not (argv[1] in commands or
                           argv[1] in aliases):
    # let's do a nice thing
    sortedcmds = commands.keys()
    sortedcmds.sort()

    ToStdout("Usage: %s {command} [options...] [argument...]", binary)
    ToStdout("%s <command> --help to see details, or man %s", binary, binary)
    ToStdout("")

    # compute the max line length for cmd + usage
    mlen = max([len(" %s" % cmd) for cmd in commands])
    mlen = min(60, mlen) # should not get here...

    # and format a nice command list
    ToStdout("Commands:")
    for cmd in sortedcmds:
      cmdstr = " %s" % (cmd,)
      help_text = commands[cmd][4]
      help_lines = textwrap.wrap(help_text, 79 - 3 - mlen)
      ToStdout("%-*s - %s", mlen, cmdstr, help_lines.pop(0))
      for line in help_lines:
        ToStdout("%-*s   %s", mlen, "", line)

    ToStdout("")

    return None, None, None

  # get command, unalias it, and look it up in commands
  cmd = argv.pop(1)
  if cmd in aliases:
    if cmd in commands:
      raise errors.ProgrammerError("Alias '%s' overrides an existing"
                                   " command" % cmd)

    if aliases[cmd] not in commands:
      raise errors.ProgrammerError("Alias '%s' maps to non-existing"
                                   " command '%s'" % (cmd, aliases[cmd]))

    cmd = aliases[cmd]

  func, args_def, parser_opts, usage, description = commands[cmd]
  parser = OptionParser(option_list=parser_opts + COMMON_OPTS,
                        description=description,
                        formatter=TitledHelpFormatter(),
                        usage="%%prog %s %s" % (cmd, usage))
  parser.disable_interspersed_args()
  options, args = parser.parse_args()

  if not _CheckArguments(cmd, args_def, args):
    return None, None, None

  return func, options, args


def _CheckArguments(cmd, args_def, args):
  """Verifies the arguments using the argument definition.

  Algorithm:

    1. Abort with error if values specified by user but none expected.

    1. For each argument in definition

      1. Keep running count of minimum number of values (min_count)
      1. Keep running count of maximum number of values (max_count)
      1. If it has an unlimited number of values

        1. Abort with error if it's not the last argument in the definition

    1. If last argument has limited number of values

      1. Abort with error if number of values doesn't match or is too large

    1. Abort with error if user didn't pass enough values (min_count)

  """
  if args and not args_def:
    ToStderr("Error: Command %s expects no arguments", cmd)
    return False

  min_count = None
  max_count = None
  check_max = None

  last_idx = len(args_def) - 1

  for idx, arg in enumerate(args_def):
    if min_count is None:
      min_count = arg.min
    elif arg.min is not None:
      min_count += arg.min

    if max_count is None:
      max_count = arg.max
    elif arg.max is not None:
      max_count += arg.max

    if idx == last_idx:
      check_max = (arg.max is not None)

    elif arg.max is None:
      raise errors.ProgrammerError("Only the last argument can have max=None")

  if check_max:
    # Command with exact number of arguments
    if (min_count is not None and max_count is not None and
        min_count == max_count and len(args) != min_count):
      ToStderr("Error: Command %s expects %d argument(s)", cmd, min_count)
      return False

    # Command with limited number of arguments
    if max_count is not None and len(args) > max_count:
      ToStderr("Error: Command %s expects only %d argument(s)",
               cmd, max_count)
      return False

  # Command with some required arguments
  if min_count is not None and len(args) < min_count:
    ToStderr("Error: Command %s expects at least %d argument(s)",
             cmd, min_count)
    return False

  return True


def SplitNodeOption(value):
  """Splits the value of a --node option.

  """
  if value and ':' in value:
    return value.split(':', 1)
  else:
    return (value, None)


def CalculateOSNames(os_name, os_variants):
  """Calculates all the names an OS can be called, according to its variants.

  @type os_name: string
  @param os_name: base name of the os
  @type os_variants: list or None
  @param os_variants: list of supported variants
  @rtype: list
  @return: list of valid names

  """
  if os_variants:
    return ['%s+%s' % (os_name, v) for v in os_variants]
  else:
    return [os_name]


def ParseFields(selected, default):
  """Parses the values of "--field"-like options.

  @type selected: string or None
  @param selected: User-selected options
  @type default: list
  @param default: Default fields

  """
  if selected is None:
    return default

  if selected.startswith("+"):
    return default + selected[1:].split(",")

  return selected.split(",")


UsesRPC = rpc.RunWithRPC


def AskUser(text, choices=None):
  """Ask the user a question.

  @param text: the question to ask

  @param choices: list with elements tuples (input_char, return_value,
      description); if not given, it will default to: [('y', True,
      'Perform the operation'), ('n', False, 'Do no do the operation')];
      note that the '?' char is reserved for help

  @return: one of the return values from the choices list; if input is
      not possible (i.e. not running with a tty, we return the last
      entry from the list

  """
  if choices is None:
    choices = [('y', True, 'Perform the operation'),
               ('n', False, 'Do not perform the operation')]
  if not choices or not isinstance(choices, list):
    raise errors.ProgrammerError("Invalid choices argument to AskUser")
  for entry in choices:
    if not isinstance(entry, tuple) or len(entry) < 3 or entry[0] == '?':
      raise errors.ProgrammerError("Invalid choices element to AskUser")

  answer = choices[-1][1]
  new_text = []
  for line in text.splitlines():
    new_text.append(textwrap.fill(line, 70, replace_whitespace=False))
  text = "\n".join(new_text)
  try:
    f = file("/dev/tty", "a+")
  except IOError:
    return answer
  try:
    chars = [entry[0] for entry in choices]
    chars[-1] = "[%s]" % chars[-1]
    chars.append('?')
    maps = dict([(entry[0], entry[1]) for entry in choices])
    while True:
      f.write(text)
      f.write('\n')
      f.write("/".join(chars))
      f.write(": ")
      line = f.readline(2).strip().lower()
      if line in maps:
        answer = maps[line]
        break
      elif line == '?':
        for entry in choices:
          f.write(" %s - %s\n" % (entry[0], entry[2]))
        f.write("\n")
        continue
  finally:
    f.close()
  return answer


class JobSubmittedException(Exception):
  """Job was submitted, client should exit.

  This exception has one argument, the ID of the job that was
  submitted. The handler should print this ID.

  This is not an error, just a structured way to exit from clients.

  """


def SendJob(ops, cl=None):
  """Function to submit an opcode without waiting for the results.

  @type ops: list
  @param ops: list of opcodes
  @type cl: luxi.Client
  @param cl: the luxi client to use for communicating with the master;
             if None, a new client will be created

  """
  if cl is None:
    cl = GetClient()

  job_id = cl.SubmitJob(ops)

  return job_id


def GenericPollJob(job_id, cbs, report_cbs):
  """Generic job-polling function.

  @type job_id: number
  @param job_id: Job ID
  @type cbs: Instance of L{JobPollCbBase}
  @param cbs: Data callbacks
  @type report_cbs: Instance of L{JobPollReportCbBase}
  @param report_cbs: Reporting callbacks

  """
  prev_job_info = None
  prev_logmsg_serial = None

  status = None

  while True:
    result = cbs.WaitForJobChangeOnce(job_id, ["status"], prev_job_info,
                                      prev_logmsg_serial)
    if not result:
      # job not found, go away!
      raise errors.JobLost("Job with id %s lost" % job_id)

    if result == constants.JOB_NOTCHANGED:
      report_cbs.ReportNotChanged(job_id, status)

      # Wait again
      continue

    # Split result, a tuple of (field values, log entries)
    (job_info, log_entries) = result
    (status, ) = job_info

    if log_entries:
      for log_entry in log_entries:
        (serial, timestamp, log_type, message) = log_entry
        report_cbs.ReportLogMessage(job_id, serial, timestamp,
                                    log_type, message)
        prev_logmsg_serial = max(prev_logmsg_serial, serial)

    # TODO: Handle canceled and archived jobs
    elif status in (constants.JOB_STATUS_SUCCESS,
                    constants.JOB_STATUS_ERROR,
                    constants.JOB_STATUS_CANCELING,
                    constants.JOB_STATUS_CANCELED):
      break

    prev_job_info = job_info

  jobs = cbs.QueryJobs([job_id], ["status", "opstatus", "opresult"])
  if not jobs:
    raise errors.JobLost("Job with id %s lost" % job_id)

  status, opstatus, result = jobs[0]

  if status == constants.JOB_STATUS_SUCCESS:
    return result

  if status in (constants.JOB_STATUS_CANCELING, constants.JOB_STATUS_CANCELED):
    raise errors.OpExecError("Job was canceled")

  has_ok = False
  for idx, (status, msg) in enumerate(zip(opstatus, result)):
    if status == constants.OP_STATUS_SUCCESS:
      has_ok = True
    elif status == constants.OP_STATUS_ERROR:
      errors.MaybeRaise(msg)

      if has_ok:
        raise errors.OpExecError("partial failure (opcode %d): %s" %
                                 (idx, msg))

      raise errors.OpExecError(str(msg))

  # default failure mode
  raise errors.OpExecError(result)


class JobPollCbBase:
  """Base class for L{GenericPollJob} callbacks.

  """
  def __init__(self):
    """Initializes this class.

    """

  def WaitForJobChangeOnce(self, job_id, fields,
                           prev_job_info, prev_log_serial):
    """Waits for changes on a job.

    """
    raise NotImplementedError()

  def QueryJobs(self, job_ids, fields):
    """Returns the selected fields for the selected job IDs.

    @type job_ids: list of numbers
    @param job_ids: Job IDs
    @type fields: list of strings
    @param fields: Fields

    """
    raise NotImplementedError()


class JobPollReportCbBase:
  """Base class for L{GenericPollJob} reporting callbacks.

  """
  def __init__(self):
    """Initializes this class.

    """

  def ReportLogMessage(self, job_id, serial, timestamp, log_type, log_msg):
    """Handles a log message.

    """
    raise NotImplementedError()

  def ReportNotChanged(self, job_id, status):
    """Called for if a job hasn't changed in a while.

    @type job_id: number
    @param job_id: Job ID
    @type status: string or None
    @param status: Job status if available

    """
    raise NotImplementedError()


class _LuxiJobPollCb(JobPollCbBase):
  def __init__(self, cl):
    """Initializes this class.

    """
    JobPollCbBase.__init__(self)
    self.cl = cl

  def WaitForJobChangeOnce(self, job_id, fields,
                           prev_job_info, prev_log_serial):
    """Waits for changes on a job.

    """
    return self.cl.WaitForJobChangeOnce(job_id, fields,
                                        prev_job_info, prev_log_serial)

  def QueryJobs(self, job_ids, fields):
    """Returns the selected fields for the selected job IDs.

    """
    return self.cl.QueryJobs(job_ids, fields)


class FeedbackFnJobPollReportCb(JobPollReportCbBase):
  def __init__(self, feedback_fn):
    """Initializes this class.

    """
    JobPollReportCbBase.__init__(self)

    self.feedback_fn = feedback_fn

    assert callable(feedback_fn)

  def ReportLogMessage(self, job_id, serial, timestamp, log_type, log_msg):
    """Handles a log message.

    """
    self.feedback_fn((timestamp, log_type, log_msg))

  def ReportNotChanged(self, job_id, status):
    """Called if a job hasn't changed in a while.

    """
    # Ignore


class StdioJobPollReportCb(JobPollReportCbBase):
  def __init__(self):
    """Initializes this class.

    """
    JobPollReportCbBase.__init__(self)

    self.notified_queued = False
    self.notified_waitlock = False

  def ReportLogMessage(self, job_id, serial, timestamp, log_type, log_msg):
    """Handles a log message.

    """
    ToStdout("%s %s", time.ctime(utils.MergeTime(timestamp)),
             FormatLogMessage(log_type, log_msg))

  def ReportNotChanged(self, job_id, status):
    """Called if a job hasn't changed in a while.

    """
    if status is None:
      return

    if status == constants.JOB_STATUS_QUEUED and not self.notified_queued:
      ToStderr("Job %s is waiting in queue", job_id)
      self.notified_queued = True

    elif status == constants.JOB_STATUS_WAITLOCK and not self.notified_waitlock:
      ToStderr("Job %s is trying to acquire all necessary locks", job_id)
      self.notified_waitlock = True


def FormatLogMessage(log_type, log_msg):
  """Formats a job message according to its type.

  """
  if log_type != constants.ELOG_MESSAGE:
    log_msg = str(log_msg)

  return utils.SafeEncode(log_msg)


def PollJob(job_id, cl=None, feedback_fn=None, reporter=None):
  """Function to poll for the result of a job.

  @type job_id: job identified
  @param job_id: the job to poll for results
  @type cl: luxi.Client
  @param cl: the luxi client to use for communicating with the master;
             if None, a new client will be created

  """
  if cl is None:
    cl = GetClient()

  if reporter is None:
    if feedback_fn:
      reporter = FeedbackFnJobPollReportCb(feedback_fn)
    else:
      reporter = StdioJobPollReportCb()
  elif feedback_fn:
    raise errors.ProgrammerError("Can't specify reporter and feedback function")

  return GenericPollJob(job_id, _LuxiJobPollCb(cl), reporter)


def SubmitOpCode(op, cl=None, feedback_fn=None, opts=None, reporter=None):
  """Legacy function to submit an opcode.

  This is just a simple wrapper over the construction of the processor
  instance. It should be extended to better handle feedback and
  interaction functions.

  """
  if cl is None:
    cl = GetClient()

  SetGenericOpcodeOpts([op], opts)

  job_id = SendJob([op], cl=cl)

  op_results = PollJob(job_id, cl=cl, feedback_fn=feedback_fn,
                       reporter=reporter)

  return op_results[0]


def SubmitOrSend(op, opts, cl=None, feedback_fn=None):
  """Wrapper around SubmitOpCode or SendJob.

  This function will decide, based on the 'opts' parameter, whether to
  submit and wait for the result of the opcode (and return it), or
  whether to just send the job and print its identifier. It is used in
  order to simplify the implementation of the '--submit' option.

  It will also process the opcodes if we're sending the via SendJob
  (otherwise SubmitOpCode does it).

  """
  if opts and opts.submit_only:
    job = [op]
    SetGenericOpcodeOpts(job, opts)
    job_id = SendJob(job, cl=cl)
    raise JobSubmittedException(job_id)
  else:
    return SubmitOpCode(op, cl=cl, feedback_fn=feedback_fn, opts=opts)


def SetGenericOpcodeOpts(opcode_list, options):
  """Processor for generic options.

  This function updates the given opcodes based on generic command
  line options (like debug, dry-run, etc.).

  @param opcode_list: list of opcodes
  @param options: command line options or None
  @return: None (in-place modification)

  """
  if not options:
    return
  for op in opcode_list:
    op.debug_level = options.debug
    if hasattr(options, "dry_run"):
      op.dry_run = options.dry_run
    if getattr(options, "priority", None) is not None:
      op.priority = _PRIONAME_TO_VALUE[options.priority]


def GetClient():
  # TODO: Cache object?
  try:
    client = luxi.Client()
  except luxi.NoMasterError:
    ss = ssconf.SimpleStore()

    # Try to read ssconf file
    try:
      ss.GetMasterNode()
    except errors.ConfigurationError:
      raise errors.OpPrereqError("Cluster not initialized or this machine is"
                                 " not part of a cluster")

    master, myself = ssconf.GetMasterAndMyself(ss=ss)
    if master != myself:
      raise errors.OpPrereqError("This is not the master node, please connect"
                                 " to node '%s' and rerun the command" %
                                 master)
    raise
  return client


def FormatError(err):
  """Return a formatted error message for a given error.

  This function takes an exception instance and returns a tuple
  consisting of two values: first, the recommended exit code, and
  second, a string describing the error message (not
  newline-terminated).

  """
  retcode = 1
  obuf = StringIO()
  msg = str(err)
  if isinstance(err, errors.ConfigurationError):
    txt = "Corrupt configuration file: %s" % msg
    logging.error(txt)
    obuf.write(txt + "\n")
    obuf.write("Aborting.")
    retcode = 2
  elif isinstance(err, errors.HooksAbort):
    obuf.write("Failure: hooks execution failed:\n")
    for node, script, out in err.args[0]:
      if out:
        obuf.write("  node: %s, script: %s, output: %s\n" %
                   (node, script, out))
      else:
        obuf.write("  node: %s, script: %s (no output)\n" %
                   (node, script))
  elif isinstance(err, errors.HooksFailure):
    obuf.write("Failure: hooks general failure: %s" % msg)
  elif isinstance(err, errors.ResolverError):
    this_host = netutils.Hostname.GetSysName()
    if err.args[0] == this_host:
      msg = "Failure: can't resolve my own hostname ('%s')"
    else:
      msg = "Failure: can't resolve hostname '%s'"
    obuf.write(msg % err.args[0])
  elif isinstance(err, errors.OpPrereqError):
    if len(err.args) == 2:
      obuf.write("Failure: prerequisites not met for this"
               " operation:\nerror type: %s, error details:\n%s" %
                 (err.args[1], err.args[0]))
    else:
      obuf.write("Failure: prerequisites not met for this"
                 " operation:\n%s" % msg)
  elif isinstance(err, errors.OpExecError):
    obuf.write("Failure: command execution error:\n%s" % msg)
  elif isinstance(err, errors.TagError):
    obuf.write("Failure: invalid tag(s) given:\n%s" % msg)
  elif isinstance(err, errors.JobQueueDrainError):
    obuf.write("Failure: the job queue is marked for drain and doesn't"
               " accept new requests\n")
  elif isinstance(err, errors.JobQueueFull):
    obuf.write("Failure: the job queue is full and doesn't accept new"
               " job submissions until old jobs are archived\n")
  elif isinstance(err, errors.TypeEnforcementError):
    obuf.write("Parameter Error: %s" % msg)
  elif isinstance(err, errors.ParameterError):
    obuf.write("Failure: unknown/wrong parameter name '%s'" % msg)
  elif isinstance(err, luxi.NoMasterError):
    obuf.write("Cannot communicate with the master daemon.\nIs it running"
               " and listening for connections?")
  elif isinstance(err, luxi.TimeoutError):
    obuf.write("Timeout while talking to the master daemon. Jobs might have"
               " been submitted and will continue to run even if the call"
               " timed out. Useful commands in this situation are \"gnt-job"
               " list\", \"gnt-job cancel\" and \"gnt-job watch\". Error:\n")
    obuf.write(msg)
  elif isinstance(err, luxi.PermissionError):
    obuf.write("It seems you don't have permissions to connect to the"
               " master daemon.\nPlease retry as a different user.")
  elif isinstance(err, luxi.ProtocolError):
    obuf.write("Unhandled protocol error while talking to the master daemon:\n"
               "%s" % msg)
  elif isinstance(err, errors.JobLost):
    obuf.write("Error checking job status: %s" % msg)
  elif isinstance(err, errors.GenericError):
    obuf.write("Unhandled Ganeti error: %s" % msg)
  elif isinstance(err, JobSubmittedException):
    obuf.write("JobID: %s\n" % err.args[0])
    retcode = 0
  else:
    obuf.write("Unhandled exception: %s" % msg)
  return retcode, obuf.getvalue().rstrip('\n')


def GenericMain(commands, override=None, aliases=None):
  """Generic main function for all the gnt-* commands.

  Arguments:
    - commands: a dictionary with a special structure, see the design doc
                for command line handling.
    - override: if not None, we expect a dictionary with keys that will
                override command line options; this can be used to pass
                options from the scripts to generic functions
    - aliases: dictionary with command aliases {'alias': 'target, ...}

  """
  # save the program name and the entire command line for later logging
  if sys.argv:
    binary = os.path.basename(sys.argv[0]) or sys.argv[0]
    if len(sys.argv) >= 2:
      binary += " " + sys.argv[1]
      old_cmdline = " ".join(sys.argv[2:])
    else:
      old_cmdline = ""
  else:
    binary = "<unknown program>"
    old_cmdline = ""

  if aliases is None:
    aliases = {}

  try:
    func, options, args = _ParseArgs(sys.argv, commands, aliases)
  except errors.ParameterError, err:
    result, err_msg = FormatError(err)
    ToStderr(err_msg)
    return 1

  if func is None: # parse error
    return 1

  if override is not None:
    for key, val in override.iteritems():
      setattr(options, key, val)

  utils.SetupLogging(constants.LOG_COMMANDS, binary, debug=options.debug,
                     stderr_logging=True)

  if old_cmdline:
    logging.info("run with arguments '%s'", old_cmdline)
  else:
    logging.info("run with no arguments")

  try:
    result = func(options, args)
  except (errors.GenericError, luxi.ProtocolError,
          JobSubmittedException), err:
    result, err_msg = FormatError(err)
    logging.exception("Error during command processing")
    ToStderr(err_msg)
  except KeyboardInterrupt:
    result = constants.EXIT_FAILURE
    ToStderr("Aborted. Note that if the operation created any jobs, they"
             " might have been submitted and"
             " will continue to run in the background.")

  return result


def ParseNicOption(optvalue):
  """Parses the value of the --net option(s).

  """
  try:
    nic_max = max(int(nidx[0]) + 1 for nidx in optvalue)
  except (TypeError, ValueError), err:
    raise errors.OpPrereqError("Invalid NIC index passed: %s" % str(err))

  nics = [{}] * nic_max
  for nidx, ndict in optvalue:
    nidx = int(nidx)

    if not isinstance(ndict, dict):
      raise errors.OpPrereqError("Invalid nic/%d value: expected dict,"
                                 " got %s" % (nidx, ndict))

    utils.ForceDictType(ndict, constants.INIC_PARAMS_TYPES)

    nics[nidx] = ndict

  return nics


def GenericInstanceCreate(mode, opts, args):
  """Add an instance to the cluster via either creation or import.

  @param mode: constants.INSTANCE_CREATE or constants.INSTANCE_IMPORT
  @param opts: the command line options selected by the user
  @type args: list
  @param args: should contain only one element, the new instance name
  @rtype: int
  @return: the desired exit code

  """
  instance = args[0]

  (pnode, snode) = SplitNodeOption(opts.node)

  hypervisor = None
  hvparams = {}
  if opts.hypervisor:
    hypervisor, hvparams = opts.hypervisor

  if opts.nics:
    nics = ParseNicOption(opts.nics)
  elif opts.no_nics:
    # no nics
    nics = []
  elif mode == constants.INSTANCE_CREATE:
    # default of one nic, all auto
    nics = [{}]
  else:
    # mode == import
    nics = []

  if opts.disk_template == constants.DT_DISKLESS:
    if opts.disks or opts.sd_size is not None:
      raise errors.OpPrereqError("Diskless instance but disk"
                                 " information passed")
    disks = []
  else:
    if (not opts.disks and not opts.sd_size
        and mode == constants.INSTANCE_CREATE):
      raise errors.OpPrereqError("No disk information specified")
    if opts.disks and opts.sd_size is not None:
      raise errors.OpPrereqError("Please use either the '--disk' or"
                                 " '-s' option")
    if opts.sd_size is not None:
      opts.disks = [(0, {"size": opts.sd_size})]

    if opts.disks:
      try:
        disk_max = max(int(didx[0]) + 1 for didx in opts.disks)
      except ValueError, err:
        raise errors.OpPrereqError("Invalid disk index passed: %s" % str(err))
      disks = [{}] * disk_max
    else:
      disks = []
    for didx, ddict in opts.disks:
      didx = int(didx)
      if not isinstance(ddict, dict):
        msg = "Invalid disk/%d value: expected dict, got %s" % (didx, ddict)
        raise errors.OpPrereqError(msg)
      elif "size" in ddict:
        if "adopt" in ddict:
          raise errors.OpPrereqError("Only one of 'size' and 'adopt' allowed"
                                     " (disk %d)" % didx)
        try:
          ddict["size"] = utils.ParseUnit(ddict["size"])
        except ValueError, err:
          raise errors.OpPrereqError("Invalid disk size for disk %d: %s" %
                                     (didx, err))
      elif "adopt" in ddict:
        if mode == constants.INSTANCE_IMPORT:
          raise errors.OpPrereqError("Disk adoption not allowed for instance"
                                     " import")
        ddict["size"] = 0
      else:
        raise errors.OpPrereqError("Missing size or adoption source for"
                                   " disk %d" % didx)
      disks[didx] = ddict

  utils.ForceDictType(opts.beparams, constants.BES_PARAMETER_TYPES)
  utils.ForceDictType(hvparams, constants.HVS_PARAMETER_TYPES)

  if mode == constants.INSTANCE_CREATE:
    start = opts.start
    os_type = opts.os
    force_variant = opts.force_variant
    src_node = None
    src_path = None
    no_install = opts.no_install
    identify_defaults = False
  elif mode == constants.INSTANCE_IMPORT:
    start = False
    os_type = None
    force_variant = False
    src_node = opts.src_node
    src_path = opts.src_dir
    no_install = None
    identify_defaults = opts.identify_defaults
  else:
    raise errors.ProgrammerError("Invalid creation mode %s" % mode)

  op = opcodes.OpInstanceCreate(instance_name=instance,
                                disks=disks,
                                disk_template=opts.disk_template,
                                nics=nics,
                                pnode=pnode, snode=snode,
                                ip_check=opts.ip_check,
                                name_check=opts.name_check,
                                wait_for_sync=opts.wait_for_sync,
                                file_storage_dir=opts.file_storage_dir,
                                file_driver=opts.file_driver,
                                iallocator=opts.iallocator,
                                hypervisor=hypervisor,
                                hvparams=hvparams,
                                beparams=opts.beparams,
                                osparams=opts.osparams,
                                mode=mode,
                                start=start,
                                os_type=os_type,
                                force_variant=force_variant,
                                src_node=src_node,
                                src_path=src_path,
                                no_install=no_install,
                                identify_defaults=identify_defaults)

  SubmitOrSend(op, opts)
  return 0


class _RunWhileClusterStoppedHelper:
  """Helper class for L{RunWhileClusterStopped} to simplify state management

  """
  def __init__(self, feedback_fn, cluster_name, master_node, online_nodes):
    """Initializes this class.

    @type feedback_fn: callable
    @param feedback_fn: Feedback function
    @type cluster_name: string
    @param cluster_name: Cluster name
    @type master_node: string
    @param master_node Master node name
    @type online_nodes: list
    @param online_nodes: List of names of online nodes

    """
    self.feedback_fn = feedback_fn
    self.cluster_name = cluster_name
    self.master_node = master_node
    self.online_nodes = online_nodes

    self.ssh = ssh.SshRunner(self.cluster_name)

    self.nonmaster_nodes = [name for name in online_nodes
                            if name != master_node]

    assert self.master_node not in self.nonmaster_nodes

  def _RunCmd(self, node_name, cmd):
    """Runs a command on the local or a remote machine.

    @type node_name: string
    @param node_name: Machine name
    @type cmd: list
    @param cmd: Command

    """
    if node_name is None or node_name == self.master_node:
      # No need to use SSH
      result = utils.RunCmd(cmd)
    else:
      result = self.ssh.Run(node_name, "root", utils.ShellQuoteArgs(cmd))

    if result.failed:
      errmsg = ["Failed to run command %s" % result.cmd]
      if node_name:
        errmsg.append("on node %s" % node_name)
      errmsg.append(": exitcode %s and error %s" %
                    (result.exit_code, result.output))
      raise errors.OpExecError(" ".join(errmsg))

  def Call(self, fn, *args):
    """Call function while all daemons are stopped.

    @type fn: callable
    @param fn: Function to be called

    """
    # Pause watcher by acquiring an exclusive lock on watcher state file
    self.feedback_fn("Blocking watcher")
    watcher_block = utils.FileLock.Open(constants.WATCHER_STATEFILE)
    try:
      # TODO: Currently, this just blocks. There's no timeout.
      # TODO: Should it be a shared lock?
      watcher_block.Exclusive(blocking=True)

      # Stop master daemons, so that no new jobs can come in and all running
      # ones are finished
      self.feedback_fn("Stopping master daemons")
      self._RunCmd(None, [constants.DAEMON_UTIL, "stop-master"])
      try:
        # Stop daemons on all nodes
        for node_name in self.online_nodes:
          self.feedback_fn("Stopping daemons on %s" % node_name)
          self._RunCmd(node_name, [constants.DAEMON_UTIL, "stop-all"])

        # All daemons are shut down now
        try:
          return fn(self, *args)
        except Exception, err:
          _, errmsg = FormatError(err)
          logging.exception("Caught exception")
          self.feedback_fn(errmsg)
          raise
      finally:
        # Start cluster again, master node last
        for node_name in self.nonmaster_nodes + [self.master_node]:
          self.feedback_fn("Starting daemons on %s" % node_name)
          self._RunCmd(node_name, [constants.DAEMON_UTIL, "start-all"])
    finally:
      # Resume watcher
      watcher_block.Close()


def RunWhileClusterStopped(feedback_fn, fn, *args):
  """Calls a function while all cluster daemons are stopped.

  @type feedback_fn: callable
  @param feedback_fn: Feedback function
  @type fn: callable
  @param fn: Function to be called when daemons are stopped

  """
  feedback_fn("Gathering cluster information")

  # This ensures we're running on the master daemon
  cl = GetClient()

  (cluster_name, master_node) = \
    cl.QueryConfigValues(["cluster_name", "master_node"])

  online_nodes = GetOnlineNodes([], cl=cl)

  # Don't keep a reference to the client. The master daemon will go away.
  del cl

  assert master_node in online_nodes

  return _RunWhileClusterStoppedHelper(feedback_fn, cluster_name, master_node,
                                       online_nodes).Call(fn, *args)


def GenerateTable(headers, fields, separator, data,
                  numfields=None, unitfields=None,
                  units=None):
  """Prints a table with headers and different fields.

  @type headers: dict
  @param headers: dictionary mapping field names to headers for
      the table
  @type fields: list
  @param fields: the field names corresponding to each row in
      the data field
  @param separator: the separator to be used; if this is None,
      the default 'smart' algorithm is used which computes optimal
      field width, otherwise just the separator is used between
      each field
  @type data: list
  @param data: a list of lists, each sublist being one row to be output
  @type numfields: list
  @param numfields: a list with the fields that hold numeric
      values and thus should be right-aligned
  @type unitfields: list
  @param unitfields: a list with the fields that hold numeric
      values that should be formatted with the units field
  @type units: string or None
  @param units: the units we should use for formatting, or None for
      automatic choice (human-readable for non-separator usage, otherwise
      megabytes); this is a one-letter string

  """
  if units is None:
    if separator:
      units = "m"
    else:
      units = "h"

  if numfields is None:
    numfields = []
  if unitfields is None:
    unitfields = []

  numfields = utils.FieldSet(*numfields)   # pylint: disable-msg=W0142
  unitfields = utils.FieldSet(*unitfields) # pylint: disable-msg=W0142

  format_fields = []
  for field in fields:
    if headers and field not in headers:
      # TODO: handle better unknown fields (either revert to old
      # style of raising exception, or deal more intelligently with
      # variable fields)
      headers[field] = field
    if separator is not None:
      format_fields.append("%s")
    elif numfields.Matches(field):
      format_fields.append("%*s")
    else:
      format_fields.append("%-*s")

  if separator is None:
    mlens = [0 for name in fields]
    format_str = ' '.join(format_fields)
  else:
    format_str = separator.replace("%", "%%").join(format_fields)

  for row in data:
    if row is None:
      continue
    for idx, val in enumerate(row):
      if unitfields.Matches(fields[idx]):
        try:
          val = int(val)
        except (TypeError, ValueError):
          pass
        else:
          val = row[idx] = utils.FormatUnit(val, units)
      val = row[idx] = str(val)
      if separator is None:
        mlens[idx] = max(mlens[idx], len(val))

  result = []
  if headers:
    args = []
    for idx, name in enumerate(fields):
      hdr = headers[name]
      if separator is None:
        mlens[idx] = max(mlens[idx], len(hdr))
        args.append(mlens[idx])
      args.append(hdr)
    result.append(format_str % tuple(args))

  if separator is None:
    assert len(mlens) == len(fields)

    if fields and not numfields.Matches(fields[-1]):
      mlens[-1] = 0

  for line in data:
    args = []
    if line is None:
      line = ['-' for _ in fields]
    for idx in range(len(fields)):
      if separator is None:
        args.append(mlens[idx])
      args.append(line[idx])
    result.append(format_str % tuple(args))

  return result


def _FormatBool(value):
  """Formats a boolean value as a string.

  """
  if value:
    return "Y"
  return "N"


#: Default formatting for query results; (callback, align right)
_DEFAULT_FORMAT_QUERY = {
  constants.QFT_TEXT: (str, False),
  constants.QFT_BOOL: (_FormatBool, False),
  constants.QFT_NUMBER: (str, True),
  constants.QFT_TIMESTAMP: (utils.FormatTime, False),
  constants.QFT_OTHER: (str, False),
  constants.QFT_UNKNOWN: (str, False),
  }


def _GetColumnFormatter(fdef, override, unit):
  """Returns formatting function for a field.

  @type fdef: L{objects.QueryFieldDefinition}
  @type override: dict
  @param override: Dictionary for overriding field formatting functions,
    indexed by field name, contents like L{_DEFAULT_FORMAT_QUERY}
  @type unit: string
  @param unit: Unit used for formatting fields of type L{constants.QFT_UNIT}
  @rtype: tuple; (callable, bool)
  @return: Returns the function to format a value (takes one parameter) and a
    boolean for aligning the value on the right-hand side

  """
  fmt = override.get(fdef.name, None)
  if fmt is not None:
    return fmt

  assert constants.QFT_UNIT not in _DEFAULT_FORMAT_QUERY

  if fdef.kind == constants.QFT_UNIT:
    # Can't keep this information in the static dictionary
    return (lambda value: utils.FormatUnit(value, unit), True)

  fmt = _DEFAULT_FORMAT_QUERY.get(fdef.kind, None)
  if fmt is not None:
    return fmt

  raise NotImplementedError("Can't format column type '%s'" % fdef.kind)


class _QueryColumnFormatter:
  """Callable class for formatting fields of a query.

  """
  def __init__(self, fn, status_fn, verbose):
    """Initializes this class.

    @type fn: callable
    @param fn: Formatting function
    @type status_fn: callable
    @param status_fn: Function to report fields' status
    @type verbose: boolean
    @param verbose: whether to use verbose field descriptions or not

    """
    self._fn = fn
    self._status_fn = status_fn
    if verbose:
      self._desc_index = 0
    else:
      self._desc_index = 1

  def __call__(self, data):
    """Returns a field's string representation.

    """
    (status, value) = data

    # Report status
    self._status_fn(status)

    if status == constants.RS_NORMAL:
      return self._fn(value)

    assert value is None, \
           "Found value %r for abnormal status %s" % (value, status)

<<<<<<< HEAD
    return FormatResultError(status)


def FormatResultError(status):
  """Formats result status other than L{constants.RS_NORMAL}.

  @param status: The result status
  @return: Text of result status
=======
    if status in constants.RSS_DESCRIPTION:
      return constants.RSS_DESCRIPTION[status][self._desc_index]
>>>>>>> e41a1c0c

  """
  assert status != constants.RS_NORMAL, \
         "FormatResultError called with status equals to constants.RS_NORMAL"
  try:
    return _RSTATUS_TO_TEXT[status]
  except KeyError:
    raise NotImplementedError("Unknown status %s" % status)


def FormatQueryResult(result, unit=None, format_override=None, separator=None,
                      header=False, verbose=False):
  """Formats data in L{objects.QueryResponse}.

  @type result: L{objects.QueryResponse}
  @param result: result of query operation
  @type unit: string
  @param unit: Unit used for formatting fields of type L{constants.QFT_UNIT},
    see L{utils.text.FormatUnit}
  @type format_override: dict
  @param format_override: Dictionary for overriding field formatting functions,
    indexed by field name, contents like L{_DEFAULT_FORMAT_QUERY}
  @type separator: string or None
  @param separator: String used to separate fields
  @type header: bool
  @param header: Whether to output header row
  @type verbose: boolean
  @param verbose: whether to use verbose field descriptions or not

  """
  if unit is None:
    if separator:
      unit = "m"
    else:
      unit = "h"

  if format_override is None:
    format_override = {}

  stats = dict.fromkeys(constants.RS_ALL, 0)

  def _RecordStatus(status):
    if status in stats:
      stats[status] += 1

  columns = []
  for fdef in result.fields:
    assert fdef.title and fdef.name
    (fn, align_right) = _GetColumnFormatter(fdef, format_override, unit)
    columns.append(TableColumn(fdef.title,
                               _QueryColumnFormatter(fn, _RecordStatus,
                                                     verbose),
                               align_right))

  table = FormatTable(result.data, columns, header, separator)

  # Collect statistics
  assert len(stats) == len(constants.RS_ALL)
  assert compat.all(count >= 0 for count in stats.values())

  # Determine overall status. If there was no data, unknown fields must be
  # detected via the field definitions.
  if (stats[constants.RS_UNKNOWN] or
      (not result.data and _GetUnknownFields(result.fields))):
    status = QR_UNKNOWN
  elif compat.any(count > 0 for key, count in stats.items()
                  if key != constants.RS_NORMAL):
    status = QR_INCOMPLETE
  else:
    status = QR_NORMAL

  return (status, table)


def _GetUnknownFields(fdefs):
  """Returns list of unknown fields included in C{fdefs}.

  @type fdefs: list of L{objects.QueryFieldDefinition}

  """
  return [fdef for fdef in fdefs
          if fdef.kind == constants.QFT_UNKNOWN]


def _WarnUnknownFields(fdefs):
  """Prints a warning to stderr if a query included unknown fields.

  @type fdefs: list of L{objects.QueryFieldDefinition}

  """
  unknown = _GetUnknownFields(fdefs)
  if unknown:
    ToStderr("Warning: Queried for unknown fields %s",
             utils.CommaJoin(fdef.name for fdef in unknown))
    return True

  return False


def GenericList(resource, fields, names, unit, separator, header, cl=None,
                format_override=None, verbose=False):
  """Generic implementation for listing all items of a resource.

  @param resource: One of L{constants.QR_OP_LUXI}
  @type fields: list of strings
  @param fields: List of fields to query for
  @type names: list of strings
  @param names: Names of items to query for
  @type unit: string or None
  @param unit: Unit used for formatting fields of type L{constants.QFT_UNIT} or
    None for automatic choice (human-readable for non-separator usage,
    otherwise megabytes); this is a one-letter string
  @type separator: string or None
  @param separator: String used to separate fields
  @type header: bool
  @param header: Whether to show header row
  @type format_override: dict
  @param format_override: Dictionary for overriding field formatting functions,
    indexed by field name, contents like L{_DEFAULT_FORMAT_QUERY}
  @type verbose: boolean
  @param verbose: whether to use verbose field descriptions or not

  """
  if cl is None:
    cl = GetClient()

  if not names:
    names = None

  response = cl.Query(resource, fields, qlang.MakeSimpleFilter("name", names))

  found_unknown = _WarnUnknownFields(response.fields)

  (status, data) = FormatQueryResult(response, unit=unit, separator=separator,
                                     header=header,
                                     format_override=format_override,
                                     verbose=verbose)

  for line in data:
    ToStdout(line)

  assert ((found_unknown and status == QR_UNKNOWN) or
          (not found_unknown and status != QR_UNKNOWN))

  if status == QR_UNKNOWN:
    return constants.EXIT_UNKNOWN_FIELD

  # TODO: Should the list command fail if not all data could be collected?
  return constants.EXIT_SUCCESS


def GenericListFields(resource, fields, separator, header, cl=None):
  """Generic implementation for listing fields for a resource.

  @param resource: One of L{constants.QR_OP_LUXI}
  @type fields: list of strings
  @param fields: List of fields to query for
  @type separator: string or None
  @param separator: String used to separate fields
  @type header: bool
  @param header: Whether to show header row

  """
  if cl is None:
    cl = GetClient()

  if not fields:
    fields = None

  response = cl.QueryFields(resource, fields)

  found_unknown = _WarnUnknownFields(response.fields)

  columns = [
    TableColumn("Name", str, False),
    TableColumn("Title", str, False),
    # TODO: Add field description to master daemon
    ]

  rows = [[fdef.name, fdef.title] for fdef in response.fields]

  for line in FormatTable(rows, columns, header, separator):
    ToStdout(line)

  if found_unknown:
    return constants.EXIT_UNKNOWN_FIELD

  return constants.EXIT_SUCCESS


class TableColumn:
  """Describes a column for L{FormatTable}.

  """
  def __init__(self, title, fn, align_right):
    """Initializes this class.

    @type title: string
    @param title: Column title
    @type fn: callable
    @param fn: Formatting function
    @type align_right: bool
    @param align_right: Whether to align values on the right-hand side

    """
    self.title = title
    self.format = fn
    self.align_right = align_right


def _GetColFormatString(width, align_right):
  """Returns the format string for a field.

  """
  if align_right:
    sign = ""
  else:
    sign = "-"

  return "%%%s%ss" % (sign, width)


def FormatTable(rows, columns, header, separator):
  """Formats data as a table.

  @type rows: list of lists
  @param rows: Row data, one list per row
  @type columns: list of L{TableColumn}
  @param columns: Column descriptions
  @type header: bool
  @param header: Whether to show header row
  @type separator: string or None
  @param separator: String used to separate columns

  """
  if header:
    data = [[col.title for col in columns]]
    colwidth = [len(col.title) for col in columns]
  else:
    data = []
    colwidth = [0 for _ in columns]

  # Format row data
  for row in rows:
    assert len(row) == len(columns)

    formatted = [col.format(value) for value, col in zip(row, columns)]

    if separator is None:
      # Update column widths
      for idx, (oldwidth, value) in enumerate(zip(colwidth, formatted)):
        # Modifying a list's items while iterating is fine
        colwidth[idx] = max(oldwidth, len(value))

    data.append(formatted)

  if separator is not None:
    # Return early if a separator is used
    return [separator.join(row) for row in data]

  if columns and not columns[-1].align_right:
    # Avoid unnecessary spaces at end of line
    colwidth[-1] = 0

  # Build format string
  fmt = " ".join([_GetColFormatString(width, col.align_right)
                  for col, width in zip(columns, colwidth)])

  return [fmt % tuple(row) for row in data]


def FormatTimestamp(ts):
  """Formats a given timestamp.

  @type ts: timestamp
  @param ts: a timeval-type timestamp, a tuple of seconds and microseconds

  @rtype: string
  @return: a string with the formatted timestamp

  """
  if not isinstance (ts, (tuple, list)) or len(ts) != 2:
    return '?'
  sec, usec = ts
  return time.strftime("%F %T", time.localtime(sec)) + ".%06d" % usec


def ParseTimespec(value):
  """Parse a time specification.

  The following suffixed will be recognized:

    - s: seconds
    - m: minutes
    - h: hours
    - d: day
    - w: weeks

  Without any suffix, the value will be taken to be in seconds.

  """
  value = str(value)
  if not value:
    raise errors.OpPrereqError("Empty time specification passed")
  suffix_map = {
    's': 1,
    'm': 60,
    'h': 3600,
    'd': 86400,
    'w': 604800,
    }
  if value[-1] not in suffix_map:
    try:
      value = int(value)
    except (TypeError, ValueError):
      raise errors.OpPrereqError("Invalid time specification '%s'" % value)
  else:
    multiplier = suffix_map[value[-1]]
    value = value[:-1]
    if not value: # no data left after stripping the suffix
      raise errors.OpPrereqError("Invalid time specification (only"
                                 " suffix passed)")
    try:
      value = int(value) * multiplier
    except (TypeError, ValueError):
      raise errors.OpPrereqError("Invalid time specification '%s'" % value)
  return value


def GetOnlineNodes(nodes, cl=None, nowarn=False, secondary_ips=False,
                   filter_master=False):
  """Returns the names of online nodes.

  This function will also log a warning on stderr with the names of
  the online nodes.

  @param nodes: if not empty, use only this subset of nodes (minus the
      offline ones)
  @param cl: if not None, luxi client to use
  @type nowarn: boolean
  @param nowarn: by default, this function will output a note with the
      offline nodes that are skipped; if this parameter is True the
      note is not displayed
  @type secondary_ips: boolean
  @param secondary_ips: if True, return the secondary IPs instead of the
      names, useful for doing network traffic over the replication interface
      (if any)
  @type filter_master: boolean
  @param filter_master: if True, do not return the master node in the list
      (useful in coordination with secondary_ips where we cannot check our
      node name against the list)

  """
  if cl is None:
    cl = GetClient()

  if secondary_ips:
    name_idx = 2
  else:
    name_idx = 0

  if filter_master:
    master_node = cl.QueryConfigValues(["master_node"])[0]
    filter_fn = lambda x: x != master_node
  else:
    filter_fn = lambda _: True

  result = cl.QueryNodes(names=nodes, fields=["name", "offline", "sip"],
                         use_locking=False)
  offline = [row[0] for row in result if row[1]]
  if offline and not nowarn:
    ToStderr("Note: skipping offline node(s): %s" % utils.CommaJoin(offline))
  return [row[name_idx] for row in result if not row[1] and filter_fn(row[0])]


def _ToStream(stream, txt, *args):
  """Write a message to a stream, bypassing the logging system

  @type stream: file object
  @param stream: the file to which we should write
  @type txt: str
  @param txt: the message

  """
  if args:
    args = tuple(args)
    stream.write(txt % args)
  else:
    stream.write(txt)
  stream.write('\n')
  stream.flush()


def ToStdout(txt, *args):
  """Write a message to stdout only, bypassing the logging system

  This is just a wrapper over _ToStream.

  @type txt: str
  @param txt: the message

  """
  _ToStream(sys.stdout, txt, *args)


def ToStderr(txt, *args):
  """Write a message to stderr only, bypassing the logging system

  This is just a wrapper over _ToStream.

  @type txt: str
  @param txt: the message

  """
  _ToStream(sys.stderr, txt, *args)


class JobExecutor(object):
  """Class which manages the submission and execution of multiple jobs.

  Note that instances of this class should not be reused between
  GetResults() calls.

  """
  def __init__(self, cl=None, verbose=True, opts=None, feedback_fn=None):
    self.queue = []
    if cl is None:
      cl = GetClient()
    self.cl = cl
    self.verbose = verbose
    self.jobs = []
    self.opts = opts
    self.feedback_fn = feedback_fn

  def QueueJob(self, name, *ops):
    """Record a job for later submit.

    @type name: string
    @param name: a description of the job, will be used in WaitJobSet
    """
    SetGenericOpcodeOpts(ops, self.opts)
    self.queue.append((name, ops))

  def SubmitPending(self, each=False):
    """Submit all pending jobs.

    """
    if each:
      results = []
      for row in self.queue:
        # SubmitJob will remove the success status, but raise an exception if
        # the submission fails, so we'll notice that anyway.
        results.append([True, self.cl.SubmitJob(row[1])])
    else:
      results = self.cl.SubmitManyJobs([row[1] for row in self.queue])
    for (idx, ((status, data), (name, _))) in enumerate(zip(results,
                                                            self.queue)):
      self.jobs.append((idx, status, data, name))

  def _ChooseJob(self):
    """Choose a non-waiting/queued job to poll next.

    """
    assert self.jobs, "_ChooseJob called with empty job list"

    result = self.cl.QueryJobs([i[2] for i in self.jobs], ["status"])
    assert result

    for job_data, status in zip(self.jobs, result):
      if (isinstance(status, list) and status and
          status[0] in (constants.JOB_STATUS_QUEUED,
                        constants.JOB_STATUS_WAITLOCK,
                        constants.JOB_STATUS_CANCELING)):
        # job is still present and waiting
        continue
      # good candidate found (either running job or lost job)
      self.jobs.remove(job_data)
      return job_data

    # no job found
    return self.jobs.pop(0)

  def GetResults(self):
    """Wait for and return the results of all jobs.

    @rtype: list
    @return: list of tuples (success, job results), in the same order
        as the submitted jobs; if a job has failed, instead of the result
        there will be the error message

    """
    if not self.jobs:
      self.SubmitPending()
    results = []
    if self.verbose:
      ok_jobs = [row[2] for row in self.jobs if row[1]]
      if ok_jobs:
        ToStdout("Submitted jobs %s", utils.CommaJoin(ok_jobs))

    # first, remove any non-submitted jobs
    self.jobs, failures = compat.partition(self.jobs, lambda x: x[1])
    for idx, _, jid, name in failures:
      ToStderr("Failed to submit job for %s: %s", name, jid)
      results.append((idx, False, jid))

    while self.jobs:
      (idx, _, jid, name) = self._ChooseJob()
      ToStdout("Waiting for job %s for %s...", jid, name)
      try:
        job_result = PollJob(jid, cl=self.cl, feedback_fn=self.feedback_fn)
        success = True
      except errors.JobLost, err:
        _, job_result = FormatError(err)
        ToStderr("Job %s for %s has been archived, cannot check its result",
                 jid, name)
        success = False
      except (errors.GenericError, luxi.ProtocolError), err:
        _, job_result = FormatError(err)
        success = False
        # the error message will always be shown, verbose or not
        ToStderr("Job %s for %s has failed: %s", jid, name, job_result)

      results.append((idx, success, job_result))

    # sort based on the index, then drop it
    results.sort()
    results = [i[1:] for i in results]

    return results

  def WaitOrShow(self, wait):
    """Wait for job results or only print the job IDs.

    @type wait: boolean
    @param wait: whether to wait or not

    """
    if wait:
      return self.GetResults()
    else:
      if not self.jobs:
        self.SubmitPending()
      for _, status, result, name in self.jobs:
        if status:
          ToStdout("%s: %s", result, name)
        else:
          ToStderr("Failure for %s: %s", name, result)
      return [row[1:3] for row in self.jobs]


def FormatParameterDict(buf, param_dict, actual, level=1):
  """Formats a parameter dictionary.

  @type buf: L{StringIO}
  @param buf: the buffer into which to write
  @type param_dict: dict
  @param param_dict: the own parameters
  @type actual: dict
  @param actual: the current parameter set (including defaults)
  @param level: Level of indent

  """
  indent = "  " * level
  for key in sorted(actual):
    val = param_dict.get(key, "default (%s)" % actual[key])
    buf.write("%s- %s: %s\n" % (indent, key, val))


def ConfirmOperation(names, list_type, text, extra=""):
  """Ask the user to confirm an operation on a list of list_type.

  This function is used to request confirmation for doing an operation
  on a given list of list_type.

  @type names: list
  @param names: the list of names that we display when
      we ask for confirmation
  @type list_type: str
  @param list_type: Human readable name for elements in the list (e.g. nodes)
  @type text: str
  @param text: the operation that the user should confirm
  @rtype: boolean
  @return: True or False depending on user's confirmation.

  """
  count = len(names)
  msg = ("The %s will operate on %d %s.\n%s"
         "Do you want to continue?" % (text, count, list_type, extra))
  affected = (("\nAffected %s:\n" % list_type) +
              "\n".join(["  %s" % name for name in names]))

  choices = [("y", True, "Yes, execute the %s" % text),
             ("n", False, "No, abort the %s" % text)]

  if count > 20:
    choices.insert(1, ("v", "v", "View the list of affected %s" % list_type))
    question = msg
  else:
    question = msg + affected

  choice = AskUser(question, choices)
  if choice == "v":
    choices.pop(1)
    choice = AskUser(msg + affected, choices)
  return choice<|MERGE_RESOLUTION|>--- conflicted
+++ resolved
@@ -1177,14 +1177,6 @@
   ]
 
 
-_RSTATUS_TO_TEXT = {
-  constants.RS_UNKNOWN: "(unknown)",
-  constants.RS_NODATA: "(nodata)",
-  constants.RS_UNAVAIL: "(unavail)",
-  constants.RS_OFFLINE: "(offline)",
-  }
-
-
 def _ParseArgs(argv, commands, aliases):
   """Parser for the command line arguments.
 
@@ -2404,10 +2396,7 @@
     """
     self._fn = fn
     self._status_fn = status_fn
-    if verbose:
-      self._desc_index = 0
-    else:
-      self._desc_index = 1
+    self._verbose = verbose
 
   def __call__(self, data):
     """Returns a field's string representation.
@@ -2424,27 +2413,26 @@
     assert value is None, \
            "Found value %r for abnormal status %s" % (value, status)
 
-<<<<<<< HEAD
-    return FormatResultError(status)
-
-
-def FormatResultError(status):
+    return FormatResultError(status, verbose=self._verbose)
+
+
+def FormatResultError(status, verbose=True):
   """Formats result status other than L{constants.RS_NORMAL}.
 
   @param status: The result status
   @return: Text of result status
-=======
-    if status in constants.RSS_DESCRIPTION:
-      return constants.RSS_DESCRIPTION[status][self._desc_index]
->>>>>>> e41a1c0c
 
   """
   assert status != constants.RS_NORMAL, \
-         "FormatResultError called with status equals to constants.RS_NORMAL"
+         "FormatResultError called with status equal to constants.RS_NORMAL"
   try:
-    return _RSTATUS_TO_TEXT[status]
+    (verbose_text, normal_text) = constants.RSS_DESCRIPTION[status]
   except KeyError:
     raise NotImplementedError("Unknown status %s" % status)
+  else:
+    if verbose:
+      return verbose_text
+    return normal_text
 
 
 def FormatQueryResult(result, unit=None, format_override=None, separator=None,
