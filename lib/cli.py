#
#

# Copyright (C) 2006, 2007 Google Inc.
#
# This program is free software; you can redistribute it and/or modify
# it under the terms of the GNU General Public License as published by
# the Free Software Foundation; either version 2 of the License, or
# (at your option) any later version.
#
# This program is distributed in the hope that it will be useful, but
# WITHOUT ANY WARRANTY; without even the implied warranty of
# MERCHANTABILITY or FITNESS FOR A PARTICULAR PURPOSE.  See the GNU
# General Public License for more details.
#
# You should have received a copy of the GNU General Public License
# along with this program; if not, write to the Free Software
# Foundation, Inc., 51 Franklin Street, Fifth Floor, Boston, MA
# 02110-1301, USA.


"""Module dealing with command line parsing"""


import sys
import textwrap
import os.path
import time
import logging
from cStringIO import StringIO

from ganeti import utils
from ganeti import errors
from ganeti import constants
from ganeti import opcodes
from ganeti import luxi
from ganeti import ssconf
from ganeti import rpc
from ganeti import ssh

from optparse import (OptionParser, TitledHelpFormatter,
                      Option, OptionValueError)


__all__ = [
  # Command line options
  "ALLOCATABLE_OPT",
  "ALL_OPT",
  "AUTO_PROMOTE_OPT",
  "AUTO_REPLACE_OPT",
  "BACKEND_OPT",
  "CLEANUP_OPT",
  "CLUSTER_DOMAIN_SECRET_OPT",
  "CONFIRM_OPT",
  "CP_SIZE_OPT",
  "DEBUG_OPT",
  "DEBUG_SIMERR_OPT",
  "DISKIDX_OPT",
  "DISK_OPT",
  "DISK_TEMPLATE_OPT",
  "DRAINED_OPT",
  "EARLY_RELEASE_OPT",
  "ENABLED_HV_OPT",
  "ERROR_CODES_OPT",
  "FIELDS_OPT",
  "FILESTORE_DIR_OPT",
  "FILESTORE_DRIVER_OPT",
  "FORCE_OPT",
  "FORCE_VARIANT_OPT",
  "GLOBAL_FILEDIR_OPT",
  "HVLIST_OPT",
  "HVOPTS_OPT",
  "HYPERVISOR_OPT",
  "IALLOCATOR_OPT",
  "IGNORE_CONSIST_OPT",
  "IGNORE_FAILURES_OPT",
  "IGNORE_REMOVE_FAILURES_OPT",
  "IGNORE_SECONDARIES_OPT",
  "IGNORE_SIZE_OPT",
  "MAC_PREFIX_OPT",
  "MASTER_NETDEV_OPT",
  "MC_OPT",
  "NET_OPT",
  "NEW_CLUSTER_CERT_OPT",
  "NEW_CLUSTER_DOMAIN_SECRET_OPT",
  "NEW_CONFD_HMAC_KEY_OPT",
  "NEW_RAPI_CERT_OPT",
  "NEW_SECONDARY_OPT",
  "NIC_PARAMS_OPT",
  "NODE_LIST_OPT",
  "NODE_PLACEMENT_OPT",
  "NOHDR_OPT",
  "NOIPCHECK_OPT",
  "NO_INSTALL_OPT",
  "NONAMECHECK_OPT",
  "NOLVM_STORAGE_OPT",
  "NOMODIFY_ETCHOSTS_OPT",
  "NOMODIFY_SSH_SETUP_OPT",
  "NONICS_OPT",
  "NONLIVE_OPT",
  "NONPLUS1_OPT",
  "NOSHUTDOWN_OPT",
  "NOSTART_OPT",
  "NOSSH_KEYCHECK_OPT",
  "NOVOTING_OPT",
  "NWSYNC_OPT",
  "ON_PRIMARY_OPT",
  "ON_SECONDARY_OPT",
  "OFFLINE_OPT",
  "OS_OPT",
  "OS_SIZE_OPT",
  "RAPI_CERT_OPT",
  "READD_OPT",
  "REBOOT_TYPE_OPT",
  "REMOVE_INSTANCE_OPT",
  "SECONDARY_IP_OPT",
  "SELECT_OS_OPT",
  "SEP_OPT",
  "SHOWCMD_OPT",
  "SHUTDOWN_TIMEOUT_OPT",
  "SINGLE_NODE_OPT",
  "SRC_DIR_OPT",
  "SRC_NODE_OPT",
  "SUBMIT_OPT",
  "STATIC_OPT",
  "SYNC_OPT",
  "TAG_SRC_OPT",
  "TIMEOUT_OPT",
  "USEUNITS_OPT",
  "USE_REPL_NET_OPT",
  "VERBOSE_OPT",
  "VG_NAME_OPT",
  "YES_DOIT_OPT",
  # Generic functions for CLI programs
  "GenericMain",
  "GenericInstanceCreate",
  "GetClient",
  "GetOnlineNodes",
  "JobExecutor",
  "JobSubmittedException",
  "ParseTimespec",
  "RunWhileClusterStopped",
  "SubmitOpCode",
  "SubmitOrSend",
  "UsesRPC",
  # Formatting functions
  "ToStderr", "ToStdout",
  "FormatError",
  "GenerateTable",
  "AskUser",
  "FormatTimestamp",
  # Tags functions
  "ListTags",
  "AddTags",
  "RemoveTags",
  # command line options support infrastructure
  "ARGS_MANY_INSTANCES",
  "ARGS_MANY_NODES",
  "ARGS_NONE",
  "ARGS_ONE_INSTANCE",
  "ARGS_ONE_NODE",
  "ARGS_ONE_OS",
  "ArgChoice",
  "ArgCommand",
  "ArgFile",
  "ArgHost",
  "ArgInstance",
  "ArgJobId",
  "ArgNode",
  "ArgOs",
  "ArgSuggest",
  "ArgUnknown",
  "OPT_COMPL_INST_ADD_NODES",
  "OPT_COMPL_MANY_NODES",
  "OPT_COMPL_ONE_IALLOCATOR",
  "OPT_COMPL_ONE_INSTANCE",
  "OPT_COMPL_ONE_NODE",
  "OPT_COMPL_ONE_OS",
  "cli_option",
  "SplitNodeOption",
  "CalculateOSNames",
  ]

NO_PREFIX = "no_"
UN_PREFIX = "-"


class _Argument:
  def __init__(self, min=0, max=None): # pylint: disable-msg=W0622
    self.min = min
    self.max = max

  def __repr__(self):
    return ("<%s min=%s max=%s>" %
            (self.__class__.__name__, self.min, self.max))


class ArgSuggest(_Argument):
  """Suggesting argument.

  Value can be any of the ones passed to the constructor.

  """
  # pylint: disable-msg=W0622
  def __init__(self, min=0, max=None, choices=None):
    _Argument.__init__(self, min=min, max=max)
    self.choices = choices

  def __repr__(self):
    return ("<%s min=%s max=%s choices=%r>" %
            (self.__class__.__name__, self.min, self.max, self.choices))


class ArgChoice(ArgSuggest):
  """Choice argument.

  Value can be any of the ones passed to the constructor. Like L{ArgSuggest},
  but value must be one of the choices.

  """


class ArgUnknown(_Argument):
  """Unknown argument to program (e.g. determined at runtime).

  """


class ArgInstance(_Argument):
  """Instances argument.

  """


class ArgNode(_Argument):
  """Node argument.

  """

class ArgJobId(_Argument):
  """Job ID argument.

  """


class ArgFile(_Argument):
  """File path argument.

  """


class ArgCommand(_Argument):
  """Command argument.

  """


class ArgHost(_Argument):
  """Host argument.

  """


class ArgOs(_Argument):
  """OS argument.

  """


ARGS_NONE = []
ARGS_MANY_INSTANCES = [ArgInstance()]
ARGS_MANY_NODES = [ArgNode()]
ARGS_ONE_INSTANCE = [ArgInstance(min=1, max=1)]
ARGS_ONE_NODE = [ArgNode(min=1, max=1)]
ARGS_ONE_OS = [ArgOs(min=1, max=1)]


def _ExtractTagsObject(opts, args):
  """Extract the tag type object.

  Note that this function will modify its args parameter.

  """
  if not hasattr(opts, "tag_type"):
    raise errors.ProgrammerError("tag_type not passed to _ExtractTagsObject")
  kind = opts.tag_type
  if kind == constants.TAG_CLUSTER:
    retval = kind, kind
  elif kind == constants.TAG_NODE or kind == constants.TAG_INSTANCE:
    if not args:
      raise errors.OpPrereqError("no arguments passed to the command")
    name = args.pop(0)
    retval = kind, name
  else:
    raise errors.ProgrammerError("Unhandled tag type '%s'" % kind)
  return retval


def _ExtendTags(opts, args):
  """Extend the args if a source file has been given.

  This function will extend the tags with the contents of the file
  passed in the 'tags_source' attribute of the opts parameter. A file
  named '-' will be replaced by stdin.

  """
  fname = opts.tags_source
  if fname is None:
    return
  if fname == "-":
    new_fh = sys.stdin
  else:
    new_fh = open(fname, "r")
  new_data = []
  try:
    # we don't use the nice 'new_data = [line.strip() for line in fh]'
    # because of python bug 1633941
    while True:
      line = new_fh.readline()
      if not line:
        break
      new_data.append(line.strip())
  finally:
    new_fh.close()
  args.extend(new_data)


def ListTags(opts, args):
  """List the tags on a given object.

  This is a generic implementation that knows how to deal with all
  three cases of tag objects (cluster, node, instance). The opts
  argument is expected to contain a tag_type field denoting what
  object type we work on.

  """
  kind, name = _ExtractTagsObject(opts, args)
  cl = GetClient()
  result = cl.QueryTags(kind, name)
  result = list(result)
  result.sort()
  for tag in result:
    ToStdout(tag)


def AddTags(opts, args):
  """Add tags on a given object.

  This is a generic implementation that knows how to deal with all
  three cases of tag objects (cluster, node, instance). The opts
  argument is expected to contain a tag_type field denoting what
  object type we work on.

  """
  kind, name = _ExtractTagsObject(opts, args)
  _ExtendTags(opts, args)
  if not args:
    raise errors.OpPrereqError("No tags to be added")
  op = opcodes.OpAddTags(kind=kind, name=name, tags=args)
  SubmitOpCode(op)


def RemoveTags(opts, args):
  """Remove tags from a given object.

  This is a generic implementation that knows how to deal with all
  three cases of tag objects (cluster, node, instance). The opts
  argument is expected to contain a tag_type field denoting what
  object type we work on.

  """
  kind, name = _ExtractTagsObject(opts, args)
  _ExtendTags(opts, args)
  if not args:
    raise errors.OpPrereqError("No tags to be removed")
  op = opcodes.OpDelTags(kind=kind, name=name, tags=args)
  SubmitOpCode(op)


def check_unit(option, opt, value): # pylint: disable-msg=W0613
  """OptParsers custom converter for units.

  """
  try:
    return utils.ParseUnit(value)
  except errors.UnitParseError, err:
    raise OptionValueError("option %s: %s" % (opt, err))


def _SplitKeyVal(opt, data):
  """Convert a KeyVal string into a dict.

  This function will convert a key=val[,...] string into a dict. Empty
  values will be converted specially: keys which have the prefix 'no_'
  will have the value=False and the prefix stripped, the others will
  have value=True.

  @type opt: string
  @param opt: a string holding the option name for which we process the
      data, used in building error messages
  @type data: string
  @param data: a string of the format key=val,key=val,...
  @rtype: dict
  @return: {key=val, key=val}
  @raises errors.ParameterError: if there are duplicate keys

  """
  kv_dict = {}
  if data:
    for elem in utils.UnescapeAndSplit(data, sep=","):
      if "=" in elem:
        key, val = elem.split("=", 1)
      else:
        if elem.startswith(NO_PREFIX):
          key, val = elem[len(NO_PREFIX):], False
        elif elem.startswith(UN_PREFIX):
          key, val = elem[len(UN_PREFIX):], None
        else:
          key, val = elem, True
      if key in kv_dict:
        raise errors.ParameterError("Duplicate key '%s' in option %s" %
                                    (key, opt))
      kv_dict[key] = val
  return kv_dict


def check_ident_key_val(option, opt, value):  # pylint: disable-msg=W0613
  """Custom parser for ident:key=val,key=val options.

  This will store the parsed values as a tuple (ident, {key: val}). As such,
  multiple uses of this option via action=append is possible.

  """
  if ":" not in value:
    ident, rest = value, ''
  else:
    ident, rest = value.split(":", 1)

  if ident.startswith(NO_PREFIX):
    if rest:
      msg = "Cannot pass options when removing parameter groups: %s" % value
      raise errors.ParameterError(msg)
    retval = (ident[len(NO_PREFIX):], False)
  elif ident.startswith(UN_PREFIX):
    if rest:
      msg = "Cannot pass options when removing parameter groups: %s" % value
      raise errors.ParameterError(msg)
    retval = (ident[len(UN_PREFIX):], None)
  else:
    kv_dict = _SplitKeyVal(opt, rest)
    retval = (ident, kv_dict)
  return retval


def check_key_val(option, opt, value):  # pylint: disable-msg=W0613
  """Custom parser class for key=val,key=val options.

  This will store the parsed values as a dict {key: val}.

  """
  return _SplitKeyVal(opt, value)


# completion_suggestion is normally a list. Using numeric values not evaluating
# to False for dynamic completion.
(OPT_COMPL_MANY_NODES,
 OPT_COMPL_ONE_NODE,
 OPT_COMPL_ONE_INSTANCE,
 OPT_COMPL_ONE_OS,
 OPT_COMPL_ONE_IALLOCATOR,
 OPT_COMPL_INST_ADD_NODES) = range(100, 106)

OPT_COMPL_ALL = frozenset([
  OPT_COMPL_MANY_NODES,
  OPT_COMPL_ONE_NODE,
  OPT_COMPL_ONE_INSTANCE,
  OPT_COMPL_ONE_OS,
  OPT_COMPL_ONE_IALLOCATOR,
  OPT_COMPL_INST_ADD_NODES,
  ])


class CliOption(Option):
  """Custom option class for optparse.

  """
  ATTRS = Option.ATTRS + [
    "completion_suggest",
    ]
  TYPES = Option.TYPES + (
    "identkeyval",
    "keyval",
    "unit",
    )
  TYPE_CHECKER = Option.TYPE_CHECKER.copy()
  TYPE_CHECKER["identkeyval"] = check_ident_key_val
  TYPE_CHECKER["keyval"] = check_key_val
  TYPE_CHECKER["unit"] = check_unit


# optparse.py sets make_option, so we do it for our own option class, too
cli_option = CliOption


_YESNO = ("yes", "no")
_YORNO = "yes|no"

DEBUG_OPT = cli_option("-d", "--debug", default=0, action="count",
                       help="Increase debugging level")

NOHDR_OPT = cli_option("--no-headers", default=False,
                       action="store_true", dest="no_headers",
                       help="Don't display column headers")

SEP_OPT = cli_option("--separator", default=None,
                     action="store", dest="separator",
                     help=("Separator between output fields"
                           " (defaults to one space)"))

USEUNITS_OPT = cli_option("--units", default=None,
                          dest="units", choices=('h', 'm', 'g', 't'),
                          help="Specify units for output (one of hmgt)")

FIELDS_OPT = cli_option("-o", "--output", dest="output", action="store",
                        type="string", metavar="FIELDS",
                        help="Comma separated list of output fields")

FORCE_OPT = cli_option("-f", "--force", dest="force", action="store_true",
                       default=False, help="Force the operation")

CONFIRM_OPT = cli_option("--yes", dest="confirm", action="store_true",
                         default=False, help="Do not require confirmation")

TAG_SRC_OPT = cli_option("--from", dest="tags_source",
                         default=None, help="File with tag names")

SUBMIT_OPT = cli_option("--submit", dest="submit_only",
                        default=False, action="store_true",
                        help=("Submit the job and return the job ID, but"
                              " don't wait for the job to finish"))

SYNC_OPT = cli_option("--sync", dest="do_locking",
                      default=False, action="store_true",
                      help=("Grab locks while doing the queries"
                            " in order to ensure more consistent results"))

_DRY_RUN_OPT = cli_option("--dry-run", default=False,
                          action="store_true",
                          help=("Do not execute the operation, just run the"
                                " check steps and verify it it could be"
                                " executed"))

VERBOSE_OPT = cli_option("-v", "--verbose", default=False,
                         action="store_true",
                         help="Increase the verbosity of the operation")

DEBUG_SIMERR_OPT = cli_option("--debug-simulate-errors", default=False,
                              action="store_true", dest="simulate_errors",
                              help="Debugging option that makes the operation"
                              " treat most runtime checks as failed")

NWSYNC_OPT = cli_option("--no-wait-for-sync", dest="wait_for_sync",
                        default=True, action="store_false",
                        help="Don't wait for sync (DANGEROUS!)")

DISK_TEMPLATE_OPT = cli_option("-t", "--disk-template", dest="disk_template",
                               help="Custom disk setup (diskless, file,"
                               " plain or drbd)",
                               default=None, metavar="TEMPL",
                               choices=list(constants.DISK_TEMPLATES))

NONICS_OPT = cli_option("--no-nics", default=False, action="store_true",
                        help="Do not create any network cards for"
                        " the instance")

FILESTORE_DIR_OPT = cli_option("--file-storage-dir", dest="file_storage_dir",
                               help="Relative path under default cluster-wide"
                               " file storage dir to store file-based disks",
                               default=None, metavar="<DIR>")

FILESTORE_DRIVER_OPT = cli_option("--file-driver", dest="file_driver",
                                  help="Driver to use for image files",
                                  default="loop", metavar="<DRIVER>",
                                  choices=list(constants.FILE_DRIVER))

IALLOCATOR_OPT = cli_option("-I", "--iallocator", metavar="<NAME>",
                            help="Select nodes for the instance automatically"
                            " using the <NAME> iallocator plugin",
                            default=None, type="string",
                            completion_suggest=OPT_COMPL_ONE_IALLOCATOR)

OS_OPT = cli_option("-o", "--os-type", dest="os", help="What OS to run",
                    metavar="<os>",
                    completion_suggest=OPT_COMPL_ONE_OS)

FORCE_VARIANT_OPT = cli_option("--force-variant", dest="force_variant",
                               action="store_true", default=False,
                               help="Force an unknown variant")

NO_INSTALL_OPT = cli_option("--no-install", dest="no_install",
                            action="store_true", default=False,
                            help="Do not install the OS (will"
                            " enable no-start)")

BACKEND_OPT = cli_option("-B", "--backend-parameters", dest="beparams",
                         type="keyval", default={},
                         help="Backend parameters")

HVOPTS_OPT =  cli_option("-H", "--hypervisor-parameters", type="keyval",
                         default={}, dest="hvparams",
                         help="Hypervisor parameters")

HYPERVISOR_OPT = cli_option("-H", "--hypervisor-parameters", dest="hypervisor",
                            help="Hypervisor and hypervisor options, in the"
                            " format hypervisor:option=value,option=value,...",
                            default=None, type="identkeyval")

HVLIST_OPT = cli_option("-H", "--hypervisor-parameters", dest="hvparams",
                        help="Hypervisor and hypervisor options, in the"
                        " format hypervisor:option=value,option=value,...",
                        default=[], action="append", type="identkeyval")

NOIPCHECK_OPT = cli_option("--no-ip-check", dest="ip_check", default=True,
                           action="store_false",
                           help="Don't check that the instance's IP"
                           " is alive")

NONAMECHECK_OPT = cli_option("--no-name-check", dest="name_check",
                             default=True, action="store_false",
                             help="Don't check that the instance's name"
                             " is resolvable")

NET_OPT = cli_option("--net",
                     help="NIC parameters", default=[],
                     dest="nics", action="append", type="identkeyval")

DISK_OPT = cli_option("--disk", help="Disk parameters", default=[],
                      dest="disks", action="append", type="identkeyval")

DISKIDX_OPT = cli_option("--disks", dest="disks", default=None,
                         help="Comma-separated list of disks"
                         " indices to act on (e.g. 0,2) (optional,"
                         " defaults to all disks)")

OS_SIZE_OPT = cli_option("-s", "--os-size", dest="sd_size",
                         help="Enforces a single-disk configuration using the"
                         " given disk size, in MiB unless a suffix is used",
                         default=None, type="unit", metavar="<size>")

IGNORE_CONSIST_OPT = cli_option("--ignore-consistency",
                                dest="ignore_consistency",
                                action="store_true", default=False,
                                help="Ignore the consistency of the disks on"
                                " the secondary")

NONLIVE_OPT = cli_option("--non-live", dest="live",
                         default=True, action="store_false",
                         help="Do a non-live migration (this usually means"
                         " freeze the instance, save the state, transfer and"
                         " only then resume running on the secondary node)")

NODE_PLACEMENT_OPT = cli_option("-n", "--node", dest="node",
                                help="Target node and optional secondary node",
                                metavar="<pnode>[:<snode>]",
                                completion_suggest=OPT_COMPL_INST_ADD_NODES)

NODE_LIST_OPT = cli_option("-n", "--node", dest="nodes", default=[],
                           action="append", metavar="<node>",
                           help="Use only this node (can be used multiple"
                           " times, if not given defaults to all nodes)",
                           completion_suggest=OPT_COMPL_ONE_NODE)

SINGLE_NODE_OPT = cli_option("-n", "--node", dest="node", help="Target node",
                             metavar="<node>",
                             completion_suggest=OPT_COMPL_ONE_NODE)

NOSTART_OPT = cli_option("--no-start", dest="start", default=True,
                         action="store_false",
                         help="Don't start the instance after creation")

SHOWCMD_OPT = cli_option("--show-cmd", dest="show_command",
                         action="store_true", default=False,
                         help="Show command instead of executing it")

CLEANUP_OPT = cli_option("--cleanup", dest="cleanup",
                         default=False, action="store_true",
                         help="Instead of performing the migration, try to"
                         " recover from a failed cleanup. This is safe"
                         " to run even if the instance is healthy, but it"
                         " will create extra replication traffic and "
                         " disrupt briefly the replication (like during the"
                         " migration")

STATIC_OPT = cli_option("-s", "--static", dest="static",
                        action="store_true", default=False,
                        help="Only show configuration data, not runtime data")

ALL_OPT = cli_option("--all", dest="show_all",
                     default=False, action="store_true",
                     help="Show info on all instances on the cluster."
                     " This can take a long time to run, use wisely")

SELECT_OS_OPT = cli_option("--select-os", dest="select_os",
                           action="store_true", default=False,
                           help="Interactive OS reinstall, lists available"
                           " OS templates for selection")

IGNORE_FAILURES_OPT = cli_option("--ignore-failures", dest="ignore_failures",
                                 action="store_true", default=False,
                                 help="Remove the instance from the cluster"
                                 " configuration even if there are failures"
                                 " during the removal process")

IGNORE_REMOVE_FAILURES_OPT = cli_option("--ignore-remove-failures",
                                        dest="ignore_remove_failures",
                                        action="store_true", default=False,
                                        help="Remove the instance from the"
                                        " cluster configuration even if there"
                                        " are failures during the removal"
                                        " process")

REMOVE_INSTANCE_OPT = cli_option("--remove-instance", dest="remove_instance",
                                 action="store_true", default=False,
                                 help="Remove the instance from the cluster")

NEW_SECONDARY_OPT = cli_option("-n", "--new-secondary", dest="dst_node",
                               help="Specifies the new secondary node",
                               metavar="NODE", default=None,
                               completion_suggest=OPT_COMPL_ONE_NODE)

ON_PRIMARY_OPT = cli_option("-p", "--on-primary", dest="on_primary",
                            default=False, action="store_true",
                            help="Replace the disk(s) on the primary"
                            " node (only for the drbd template)")

ON_SECONDARY_OPT = cli_option("-s", "--on-secondary", dest="on_secondary",
                              default=False, action="store_true",
                              help="Replace the disk(s) on the secondary"
                              " node (only for the drbd template)")

AUTO_PROMOTE_OPT = cli_option("--auto-promote", dest="auto_promote",
                              default=False, action="store_true",
                              help="Lock all nodes and auto-promote as needed"
                              " to MC status")

AUTO_REPLACE_OPT = cli_option("-a", "--auto", dest="auto",
                              default=False, action="store_true",
                              help="Automatically replace faulty disks"
                              " (only for the drbd template)")

IGNORE_SIZE_OPT = cli_option("--ignore-size", dest="ignore_size",
                             default=False, action="store_true",
                             help="Ignore current recorded size"
                             " (useful for forcing activation when"
                             " the recorded size is wrong)")

SRC_NODE_OPT = cli_option("--src-node", dest="src_node", help="Source node",
                          metavar="<node>",
                          completion_suggest=OPT_COMPL_ONE_NODE)

SRC_DIR_OPT = cli_option("--src-dir", dest="src_dir", help="Source directory",
                         metavar="<dir>")

SECONDARY_IP_OPT = cli_option("-s", "--secondary-ip", dest="secondary_ip",
                              help="Specify the secondary ip for the node",
                              metavar="ADDRESS", default=None)

READD_OPT = cli_option("--readd", dest="readd",
                       default=False, action="store_true",
                       help="Readd old node after replacing it")

NOSSH_KEYCHECK_OPT = cli_option("--no-ssh-key-check", dest="ssh_key_check",
                                default=True, action="store_false",
                                help="Disable SSH key fingerprint checking")


MC_OPT = cli_option("-C", "--master-candidate", dest="master_candidate",
                    choices=_YESNO, default=None, metavar=_YORNO,
                    help="Set the master_candidate flag on the node")

OFFLINE_OPT = cli_option("-O", "--offline", dest="offline", metavar=_YORNO,
                         choices=_YESNO, default=None,
                         help="Set the offline flag on the node")

DRAINED_OPT = cli_option("-D", "--drained", dest="drained", metavar=_YORNO,
                         choices=_YESNO, default=None,
                         help="Set the drained flag on the node")

ALLOCATABLE_OPT = cli_option("--allocatable", dest="allocatable",
                             choices=_YESNO, default=None, metavar=_YORNO,
                             help="Set the allocatable flag on a volume")

NOLVM_STORAGE_OPT = cli_option("--no-lvm-storage", dest="lvm_storage",
                               help="Disable support for lvm based instances"
                               " (cluster-wide)",
                               action="store_false", default=True)

ENABLED_HV_OPT = cli_option("--enabled-hypervisors",
                            dest="enabled_hypervisors",
                            help="Comma-separated list of hypervisors",
                            type="string", default=None)

NIC_PARAMS_OPT = cli_option("-N", "--nic-parameters", dest="nicparams",
                            type="keyval", default={},
                            help="NIC parameters")

CP_SIZE_OPT = cli_option("-C", "--candidate-pool-size", default=None,
                         dest="candidate_pool_size", type="int",
                         help="Set the candidate pool size")

VG_NAME_OPT = cli_option("-g", "--vg-name", dest="vg_name",
                         help="Enables LVM and specifies the volume group"
                         " name (cluster-wide) for disk allocation [xenvg]",
                         metavar="VG", default=None)

YES_DOIT_OPT = cli_option("--yes-do-it", dest="yes_do_it",
                          help="Destroy cluster", action="store_true")

NOVOTING_OPT = cli_option("--no-voting", dest="no_voting",
                          help="Skip node agreement check (dangerous)",
                          action="store_true", default=False)

MAC_PREFIX_OPT = cli_option("-m", "--mac-prefix", dest="mac_prefix",
                            help="Specify the mac prefix for the instance IP"
                            " addresses, in the format XX:XX:XX",
                            metavar="PREFIX",
                            default=None)

MASTER_NETDEV_OPT = cli_option("--master-netdev", dest="master_netdev",
                               help="Specify the node interface (cluster-wide)"
                               " on which the master IP address will be added "
                               " [%s]" % constants.DEFAULT_BRIDGE,
                               metavar="NETDEV",
                               default=constants.DEFAULT_BRIDGE)

GLOBAL_FILEDIR_OPT = cli_option("--file-storage-dir", dest="file_storage_dir",
                                help="Specify the default directory (cluster-"
                                "wide) for storing the file-based disks [%s]" %
                                constants.DEFAULT_FILE_STORAGE_DIR,
                                metavar="DIR",
                                default=constants.DEFAULT_FILE_STORAGE_DIR)

NOMODIFY_ETCHOSTS_OPT = cli_option("--no-etc-hosts", dest="modify_etc_hosts",
                                   help="Don't modify /etc/hosts",
                                   action="store_false", default=True)

NOMODIFY_SSH_SETUP_OPT = cli_option("--no-ssh-init", dest="modify_ssh_setup",
                                    help="Don't initialize SSH keys",
                                    action="store_false", default=True)

ERROR_CODES_OPT = cli_option("--error-codes", dest="error_codes",
                             help="Enable parseable error messages",
                             action="store_true", default=False)

NONPLUS1_OPT = cli_option("--no-nplus1-mem", dest="skip_nplusone_mem",
                          help="Skip N+1 memory redundancy tests",
                          action="store_true", default=False)

REBOOT_TYPE_OPT = cli_option("-t", "--type", dest="reboot_type",
                             help="Type of reboot: soft/hard/full",
                             default=constants.INSTANCE_REBOOT_HARD,
                             metavar="<REBOOT>",
                             choices=list(constants.REBOOT_TYPES))

IGNORE_SECONDARIES_OPT = cli_option("--ignore-secondaries",
                                    dest="ignore_secondaries",
                                    default=False, action="store_true",
                                    help="Ignore errors from secondaries")

NOSHUTDOWN_OPT = cli_option("--noshutdown", dest="shutdown",
                            action="store_false", default=True,
                            help="Don't shutdown the instance (unsafe)")

TIMEOUT_OPT = cli_option("--timeout", dest="timeout", type="int",
                         default=constants.DEFAULT_SHUTDOWN_TIMEOUT,
                         help="Maximum time to wait")

SHUTDOWN_TIMEOUT_OPT = cli_option("--shutdown-timeout",
                         dest="shutdown_timeout", type="int",
                         default=constants.DEFAULT_SHUTDOWN_TIMEOUT,
                         help="Maximum time to wait for instance shutdown")

EARLY_RELEASE_OPT = cli_option("--early-release",
                               dest="early_release", default=False,
                               action="store_true",
                               help="Release the locks on the secondary"
                               " node(s) early")

NEW_CLUSTER_CERT_OPT = cli_option("--new-cluster-certificate",
                                  dest="new_cluster_cert",
                                  default=False, action="store_true",
                                  help="Generate a new cluster certificate")

RAPI_CERT_OPT = cli_option("--rapi-certificate", dest="rapi_cert",
                           default=None,
                           help="File containing new RAPI certificate")

NEW_RAPI_CERT_OPT = cli_option("--new-rapi-certificate", dest="new_rapi_cert",
                               default=None, action="store_true",
                               help=("Generate a new self-signed RAPI"
                                     " certificate"))

NEW_CONFD_HMAC_KEY_OPT = cli_option("--new-confd-hmac-key",
                                    dest="new_confd_hmac_key",
                                    default=False, action="store_true",
                                    help=("Create a new HMAC key for %s" %
                                          constants.CONFD))

<<<<<<< HEAD
CLUSTER_DOMAIN_SECRET_OPT = cli_option("--cluster-domain-secret",
                                       dest="cluster_domain_secret",
                                       default=None,
                                       help=("Load new new cluster domain"
                                             " secret from file"))

NEW_CLUSTER_DOMAIN_SECRET_OPT = cli_option("--new-cluster-domain-secret",
                                           dest="new_cluster_domain_secret",
                                           default=False, action="store_true",
                                           help=("Create a new cluster domain"
                                                 " secret"))
=======
USE_REPL_NET_OPT = cli_option("--use-replication-network",
                              dest="use_replication_network",
                              help="Whether to use the replication network"
                              " for talking to the nodes",
                              action="store_true", default=False)
>>>>>>> 56569f4e


def _ParseArgs(argv, commands, aliases):
  """Parser for the command line arguments.

  This function parses the arguments and returns the function which
  must be executed together with its (modified) arguments.

  @param argv: the command line
  @param commands: dictionary with special contents, see the design
      doc for cmdline handling
  @param aliases: dictionary with command aliases {'alias': 'target, ...}

  """
  if len(argv) == 0:
    binary = "<command>"
  else:
    binary = argv[0].split("/")[-1]

  if len(argv) > 1 and argv[1] == "--version":
    ToStdout("%s (ganeti) %s", binary, constants.RELEASE_VERSION)
    # Quit right away. That way we don't have to care about this special
    # argument. optparse.py does it the same.
    sys.exit(0)

  if len(argv) < 2 or not (argv[1] in commands or
                           argv[1] in aliases):
    # let's do a nice thing
    sortedcmds = commands.keys()
    sortedcmds.sort()

    ToStdout("Usage: %s {command} [options...] [argument...]", binary)
    ToStdout("%s <command> --help to see details, or man %s", binary, binary)
    ToStdout("")

    # compute the max line length for cmd + usage
    mlen = max([len(" %s" % cmd) for cmd in commands])
    mlen = min(60, mlen) # should not get here...

    # and format a nice command list
    ToStdout("Commands:")
    for cmd in sortedcmds:
      cmdstr = " %s" % (cmd,)
      help_text = commands[cmd][4]
      help_lines = textwrap.wrap(help_text, 79 - 3 - mlen)
      ToStdout("%-*s - %s", mlen, cmdstr, help_lines.pop(0))
      for line in help_lines:
        ToStdout("%-*s   %s", mlen, "", line)

    ToStdout("")

    return None, None, None

  # get command, unalias it, and look it up in commands
  cmd = argv.pop(1)
  if cmd in aliases:
    if cmd in commands:
      raise errors.ProgrammerError("Alias '%s' overrides an existing"
                                   " command" % cmd)

    if aliases[cmd] not in commands:
      raise errors.ProgrammerError("Alias '%s' maps to non-existing"
                                   " command '%s'" % (cmd, aliases[cmd]))

    cmd = aliases[cmd]

  func, args_def, parser_opts, usage, description = commands[cmd]
  parser = OptionParser(option_list=parser_opts + [_DRY_RUN_OPT, DEBUG_OPT],
                        description=description,
                        formatter=TitledHelpFormatter(),
                        usage="%%prog %s %s" % (cmd, usage))
  parser.disable_interspersed_args()
  options, args = parser.parse_args()

  if not _CheckArguments(cmd, args_def, args):
    return None, None, None

  return func, options, args


def _CheckArguments(cmd, args_def, args):
  """Verifies the arguments using the argument definition.

  Algorithm:

    1. Abort with error if values specified by user but none expected.

    1. For each argument in definition

      1. Keep running count of minimum number of values (min_count)
      1. Keep running count of maximum number of values (max_count)
      1. If it has an unlimited number of values

        1. Abort with error if it's not the last argument in the definition

    1. If last argument has limited number of values

      1. Abort with error if number of values doesn't match or is too large

    1. Abort with error if user didn't pass enough values (min_count)

  """
  if args and not args_def:
    ToStderr("Error: Command %s expects no arguments", cmd)
    return False

  min_count = None
  max_count = None
  check_max = None

  last_idx = len(args_def) - 1

  for idx, arg in enumerate(args_def):
    if min_count is None:
      min_count = arg.min
    elif arg.min is not None:
      min_count += arg.min

    if max_count is None:
      max_count = arg.max
    elif arg.max is not None:
      max_count += arg.max

    if idx == last_idx:
      check_max = (arg.max is not None)

    elif arg.max is None:
      raise errors.ProgrammerError("Only the last argument can have max=None")

  if check_max:
    # Command with exact number of arguments
    if (min_count is not None and max_count is not None and
        min_count == max_count and len(args) != min_count):
      ToStderr("Error: Command %s expects %d argument(s)", cmd, min_count)
      return False

    # Command with limited number of arguments
    if max_count is not None and len(args) > max_count:
      ToStderr("Error: Command %s expects only %d argument(s)",
               cmd, max_count)
      return False

  # Command with some required arguments
  if min_count is not None and len(args) < min_count:
    ToStderr("Error: Command %s expects at least %d argument(s)",
             cmd, min_count)
    return False

  return True


def SplitNodeOption(value):
  """Splits the value of a --node option.

  """
  if value and ':' in value:
    return value.split(':', 1)
  else:
    return (value, None)


def CalculateOSNames(os_name, os_variants):
  """Calculates all the names an OS can be called, according to its variants.

  @type os_name: string
  @param os_name: base name of the os
  @type os_variants: list or None
  @param os_variants: list of supported variants
  @rtype: list
  @return: list of valid names

  """
  if os_variants:
    return ['%s+%s' % (os_name, v) for v in os_variants]
  else:
    return [os_name]


def UsesRPC(fn):
  def wrapper(*args, **kwargs):
    rpc.Init()
    try:
      return fn(*args, **kwargs)
    finally:
      rpc.Shutdown()
  return wrapper


def AskUser(text, choices=None):
  """Ask the user a question.

  @param text: the question to ask

  @param choices: list with elements tuples (input_char, return_value,
      description); if not given, it will default to: [('y', True,
      'Perform the operation'), ('n', False, 'Do no do the operation')];
      note that the '?' char is reserved for help

  @return: one of the return values from the choices list; if input is
      not possible (i.e. not running with a tty, we return the last
      entry from the list

  """
  if choices is None:
    choices = [('y', True, 'Perform the operation'),
               ('n', False, 'Do not perform the operation')]
  if not choices or not isinstance(choices, list):
    raise errors.ProgrammerError("Invalid choices argument to AskUser")
  for entry in choices:
    if not isinstance(entry, tuple) or len(entry) < 3 or entry[0] == '?':
      raise errors.ProgrammerError("Invalid choices element to AskUser")

  answer = choices[-1][1]
  new_text = []
  for line in text.splitlines():
    new_text.append(textwrap.fill(line, 70, replace_whitespace=False))
  text = "\n".join(new_text)
  try:
    f = file("/dev/tty", "a+")
  except IOError:
    return answer
  try:
    chars = [entry[0] for entry in choices]
    chars[-1] = "[%s]" % chars[-1]
    chars.append('?')
    maps = dict([(entry[0], entry[1]) for entry in choices])
    while True:
      f.write(text)
      f.write('\n')
      f.write("/".join(chars))
      f.write(": ")
      line = f.readline(2).strip().lower()
      if line in maps:
        answer = maps[line]
        break
      elif line == '?':
        for entry in choices:
          f.write(" %s - %s\n" % (entry[0], entry[2]))
        f.write("\n")
        continue
  finally:
    f.close()
  return answer


class JobSubmittedException(Exception):
  """Job was submitted, client should exit.

  This exception has one argument, the ID of the job that was
  submitted. The handler should print this ID.

  This is not an error, just a structured way to exit from clients.

  """


def SendJob(ops, cl=None):
  """Function to submit an opcode without waiting for the results.

  @type ops: list
  @param ops: list of opcodes
  @type cl: luxi.Client
  @param cl: the luxi client to use for communicating with the master;
             if None, a new client will be created

  """
  if cl is None:
    cl = GetClient()

  job_id = cl.SubmitJob(ops)

  return job_id


def PollJob(job_id, cl=None, feedback_fn=None):
  """Function to poll for the result of a job.

  @type job_id: job identified
  @param job_id: the job to poll for results
  @type cl: luxi.Client
  @param cl: the luxi client to use for communicating with the master;
             if None, a new client will be created

  """
  if cl is None:
    cl = GetClient()

  prev_job_info = None
  prev_logmsg_serial = None

  status = None

  notified_queued = False
  notified_waitlock = False

  while True:
    result = cl.WaitForJobChangeOnce(job_id, ["status"], prev_job_info,
                                     prev_logmsg_serial)
    if not result:
      # job not found, go away!
      raise errors.JobLost("Job with id %s lost" % job_id)
    elif result == constants.JOB_NOTCHANGED:
      if status is not None and not callable(feedback_fn):
        if status == constants.JOB_STATUS_QUEUED and not notified_queued:
          ToStderr("Job %s is waiting in queue", job_id)
          notified_queued = True
        elif status == constants.JOB_STATUS_WAITLOCK and not notified_waitlock:
          ToStderr("Job %s is trying to acquire all necessary locks", job_id)
          notified_waitlock = True

      # Wait again
      continue

    # Split result, a tuple of (field values, log entries)
    (job_info, log_entries) = result
    (status, ) = job_info

    if log_entries:
      for log_entry in log_entries:
        (serial, timestamp, _, message) = log_entry
        if callable(feedback_fn):
          feedback_fn(log_entry[1:])
        else:
          encoded = utils.SafeEncode(message)
          ToStdout("%s %s", time.ctime(utils.MergeTime(timestamp)), encoded)
        prev_logmsg_serial = max(prev_logmsg_serial, serial)

    # TODO: Handle canceled and archived jobs
    elif status in (constants.JOB_STATUS_SUCCESS,
                    constants.JOB_STATUS_ERROR,
                    constants.JOB_STATUS_CANCELING,
                    constants.JOB_STATUS_CANCELED):
      break

    prev_job_info = job_info

  jobs = cl.QueryJobs([job_id], ["status", "opstatus", "opresult"])
  if not jobs:
    raise errors.JobLost("Job with id %s lost" % job_id)

  status, opstatus, result = jobs[0]
  if status == constants.JOB_STATUS_SUCCESS:
    return result
  elif status in (constants.JOB_STATUS_CANCELING,
                  constants.JOB_STATUS_CANCELED):
    raise errors.OpExecError("Job was canceled")
  else:
    has_ok = False
    for idx, (status, msg) in enumerate(zip(opstatus, result)):
      if status == constants.OP_STATUS_SUCCESS:
        has_ok = True
      elif status == constants.OP_STATUS_ERROR:
        errors.MaybeRaise(msg)
        if has_ok:
          raise errors.OpExecError("partial failure (opcode %d): %s" %
                                   (idx, msg))
        else:
          raise errors.OpExecError(str(msg))
    # default failure mode
    raise errors.OpExecError(result)


def SubmitOpCode(op, cl=None, feedback_fn=None, opts=None):
  """Legacy function to submit an opcode.

  This is just a simple wrapper over the construction of the processor
  instance. It should be extended to better handle feedback and
  interaction functions.

  """
  if cl is None:
    cl = GetClient()

  SetGenericOpcodeOpts([op], opts)

  job_id = SendJob([op], cl)

  op_results = PollJob(job_id, cl=cl, feedback_fn=feedback_fn)

  return op_results[0]


def SubmitOrSend(op, opts, cl=None, feedback_fn=None):
  """Wrapper around SubmitOpCode or SendJob.

  This function will decide, based on the 'opts' parameter, whether to
  submit and wait for the result of the opcode (and return it), or
  whether to just send the job and print its identifier. It is used in
  order to simplify the implementation of the '--submit' option.

  It will also process the opcodes if we're sending the via SendJob
  (otherwise SubmitOpCode does it).

  """
  if opts and opts.submit_only:
    job = [op]
    SetGenericOpcodeOpts(job, opts)
    job_id = SendJob(job, cl=cl)
    raise JobSubmittedException(job_id)
  else:
    return SubmitOpCode(op, cl=cl, feedback_fn=feedback_fn, opts=opts)


def SetGenericOpcodeOpts(opcode_list, options):
  """Processor for generic options.

  This function updates the given opcodes based on generic command
  line options (like debug, dry-run, etc.).

  @param opcode_list: list of opcodes
  @param options: command line options or None
  @return: None (in-place modification)

  """
  if not options:
    return
  for op in opcode_list:
    op.dry_run = options.dry_run
    op.debug_level = options.debug


def GetClient():
  # TODO: Cache object?
  try:
    client = luxi.Client()
  except luxi.NoMasterError:
    ss = ssconf.SimpleStore()

    # Try to read ssconf file
    try:
      ss.GetMasterNode()
    except errors.ConfigurationError:
      raise errors.OpPrereqError("Cluster not initialized or this machine is"
                                 " not part of a cluster")

    master, myself = ssconf.GetMasterAndMyself(ss=ss)
    if master != myself:
      raise errors.OpPrereqError("This is not the master node, please connect"
                                 " to node '%s' and rerun the command" %
                                 master)
    raise
  return client


def FormatError(err):
  """Return a formatted error message for a given error.

  This function takes an exception instance and returns a tuple
  consisting of two values: first, the recommended exit code, and
  second, a string describing the error message (not
  newline-terminated).

  """
  retcode = 1
  obuf = StringIO()
  msg = str(err)
  if isinstance(err, errors.ConfigurationError):
    txt = "Corrupt configuration file: %s" % msg
    logging.error(txt)
    obuf.write(txt + "\n")
    obuf.write("Aborting.")
    retcode = 2
  elif isinstance(err, errors.HooksAbort):
    obuf.write("Failure: hooks execution failed:\n")
    for node, script, out in err.args[0]:
      if out:
        obuf.write("  node: %s, script: %s, output: %s\n" %
                   (node, script, out))
      else:
        obuf.write("  node: %s, script: %s (no output)\n" %
                   (node, script))
  elif isinstance(err, errors.HooksFailure):
    obuf.write("Failure: hooks general failure: %s" % msg)
  elif isinstance(err, errors.ResolverError):
    this_host = utils.HostInfo.SysName()
    if err.args[0] == this_host:
      msg = "Failure: can't resolve my own hostname ('%s')"
    else:
      msg = "Failure: can't resolve hostname '%s'"
    obuf.write(msg % err.args[0])
  elif isinstance(err, errors.OpPrereqError):
    if len(err.args) == 2:
      obuf.write("Failure: prerequisites not met for this"
               " operation:\nerror type: %s, error details:\n%s" %
                 (err.args[1], err.args[0]))
    else:
      obuf.write("Failure: prerequisites not met for this"
                 " operation:\n%s" % msg)
  elif isinstance(err, errors.OpExecError):
    obuf.write("Failure: command execution error:\n%s" % msg)
  elif isinstance(err, errors.TagError):
    obuf.write("Failure: invalid tag(s) given:\n%s" % msg)
  elif isinstance(err, errors.JobQueueDrainError):
    obuf.write("Failure: the job queue is marked for drain and doesn't"
               " accept new requests\n")
  elif isinstance(err, errors.JobQueueFull):
    obuf.write("Failure: the job queue is full and doesn't accept new"
               " job submissions until old jobs are archived\n")
  elif isinstance(err, errors.TypeEnforcementError):
    obuf.write("Parameter Error: %s" % msg)
  elif isinstance(err, errors.ParameterError):
    obuf.write("Failure: unknown/wrong parameter name '%s'" % msg)
  elif isinstance(err, luxi.NoMasterError):
    obuf.write("Cannot communicate with the master daemon.\nIs it running"
               " and listening for connections?")
  elif isinstance(err, luxi.TimeoutError):
    obuf.write("Timeout while talking to the master daemon. Error:\n"
               "%s" % msg)
  elif isinstance(err, luxi.ProtocolError):
    obuf.write("Unhandled protocol error while talking to the master daemon:\n"
               "%s" % msg)
  elif isinstance(err, errors.GenericError):
    obuf.write("Unhandled Ganeti error: %s" % msg)
  elif isinstance(err, JobSubmittedException):
    obuf.write("JobID: %s\n" % err.args[0])
    retcode = 0
  else:
    obuf.write("Unhandled exception: %s" % msg)
  return retcode, obuf.getvalue().rstrip('\n')


def GenericMain(commands, override=None, aliases=None):
  """Generic main function for all the gnt-* commands.

  Arguments:
    - commands: a dictionary with a special structure, see the design doc
                for command line handling.
    - override: if not None, we expect a dictionary with keys that will
                override command line options; this can be used to pass
                options from the scripts to generic functions
    - aliases: dictionary with command aliases {'alias': 'target, ...}

  """
  # save the program name and the entire command line for later logging
  if sys.argv:
    binary = os.path.basename(sys.argv[0]) or sys.argv[0]
    if len(sys.argv) >= 2:
      binary += " " + sys.argv[1]
      old_cmdline = " ".join(sys.argv[2:])
    else:
      old_cmdline = ""
  else:
    binary = "<unknown program>"
    old_cmdline = ""

  if aliases is None:
    aliases = {}

  try:
    func, options, args = _ParseArgs(sys.argv, commands, aliases)
  except errors.ParameterError, err:
    result, err_msg = FormatError(err)
    ToStderr(err_msg)
    return 1

  if func is None: # parse error
    return 1

  if override is not None:
    for key, val in override.iteritems():
      setattr(options, key, val)

  utils.SetupLogging(constants.LOG_COMMANDS, debug=options.debug,
                     stderr_logging=True, program=binary)

  if old_cmdline:
    logging.info("run with arguments '%s'", old_cmdline)
  else:
    logging.info("run with no arguments")

  try:
    result = func(options, args)
  except (errors.GenericError, luxi.ProtocolError,
          JobSubmittedException), err:
    result, err_msg = FormatError(err)
    logging.exception("Error during command processing")
    ToStderr(err_msg)

  return result


def GenericInstanceCreate(mode, opts, args):
  """Add an instance to the cluster via either creation or import.

  @param mode: constants.INSTANCE_CREATE or constants.INSTANCE_IMPORT
  @param opts: the command line options selected by the user
  @type args: list
  @param args: should contain only one element, the new instance name
  @rtype: int
  @return: the desired exit code

  """
  instance = args[0]

  (pnode, snode) = SplitNodeOption(opts.node)

  hypervisor = None
  hvparams = {}
  if opts.hypervisor:
    hypervisor, hvparams = opts.hypervisor

  if opts.nics:
    try:
      nic_max = max(int(nidx[0]) + 1 for nidx in opts.nics)
    except ValueError, err:
      raise errors.OpPrereqError("Invalid NIC index passed: %s" % str(err))
    nics = [{}] * nic_max
    for nidx, ndict in opts.nics:
      nidx = int(nidx)
      if not isinstance(ndict, dict):
        msg = "Invalid nic/%d value: expected dict, got %s" % (nidx, ndict)
        raise errors.OpPrereqError(msg)
      nics[nidx] = ndict
  elif opts.no_nics:
    # no nics
    nics = []
  else:
    # default of one nic, all auto
    nics = [{}]

  if opts.disk_template == constants.DT_DISKLESS:
    if opts.disks or opts.sd_size is not None:
      raise errors.OpPrereqError("Diskless instance but disk"
                                 " information passed")
    disks = []
  else:
    if not opts.disks and not opts.sd_size:
      raise errors.OpPrereqError("No disk information specified")
    if opts.disks and opts.sd_size is not None:
      raise errors.OpPrereqError("Please use either the '--disk' or"
                                 " '-s' option")
    if opts.sd_size is not None:
      opts.disks = [(0, {"size": opts.sd_size})]
    try:
      disk_max = max(int(didx[0]) + 1 for didx in opts.disks)
    except ValueError, err:
      raise errors.OpPrereqError("Invalid disk index passed: %s" % str(err))
    disks = [{}] * disk_max
    for didx, ddict in opts.disks:
      didx = int(didx)
      if not isinstance(ddict, dict):
        msg = "Invalid disk/%d value: expected dict, got %s" % (didx, ddict)
        raise errors.OpPrereqError(msg)
      elif "size" in ddict:
        if "adopt" in ddict:
          raise errors.OpPrereqError("Only one of 'size' and 'adopt' allowed"
                                     " (disk %d)" % didx)
        try:
          ddict["size"] = utils.ParseUnit(ddict["size"])
        except ValueError, err:
          raise errors.OpPrereqError("Invalid disk size for disk %d: %s" %
                                     (didx, err))
      elif "adopt" in ddict:
        if mode == constants.INSTANCE_IMPORT:
          raise errors.OpPrereqError("Disk adoption not allowed for instance"
                                     " import")
        ddict["size"] = 0
      else:
        raise errors.OpPrereqError("Missing size or adoption source for"
                                   " disk %d" % didx)
      disks[didx] = ddict

  utils.ForceDictType(opts.beparams, constants.BES_PARAMETER_TYPES)
  utils.ForceDictType(hvparams, constants.HVS_PARAMETER_TYPES)

  if mode == constants.INSTANCE_CREATE:
    start = opts.start
    os_type = opts.os
    src_node = None
    src_path = None
    no_install = opts.no_install
  elif mode == constants.INSTANCE_IMPORT:
    start = False
    os_type = None
    src_node = opts.src_node
    src_path = opts.src_dir
    no_install = None
  else:
    raise errors.ProgrammerError("Invalid creation mode %s" % mode)

  op = opcodes.OpCreateInstance(instance_name=instance,
                                disks=disks,
                                disk_template=opts.disk_template,
                                nics=nics,
                                pnode=pnode, snode=snode,
                                ip_check=opts.ip_check,
                                name_check=opts.name_check,
                                wait_for_sync=opts.wait_for_sync,
                                file_storage_dir=opts.file_storage_dir,
                                file_driver=opts.file_driver,
                                iallocator=opts.iallocator,
                                hypervisor=hypervisor,
                                hvparams=hvparams,
                                beparams=opts.beparams,
                                mode=mode,
                                start=start,
                                os_type=os_type,
                                src_node=src_node,
                                src_path=src_path,
                                no_install=no_install)

  SubmitOrSend(op, opts)
  return 0


class _RunWhileClusterStoppedHelper:
  """Helper class for L{RunWhileClusterStopped} to simplify state management

  """
  def __init__(self, feedback_fn, cluster_name, master_node, online_nodes):
    """Initializes this class.

    @type feedback_fn: callable
    @param feedback_fn: Feedback function
    @type cluster_name: string
    @param cluster_name: Cluster name
    @type master_node: string
    @param master_node Master node name
    @type online_nodes: list
    @param online_nodes: List of names of online nodes

    """
    self.feedback_fn = feedback_fn
    self.cluster_name = cluster_name
    self.master_node = master_node
    self.online_nodes = online_nodes

    self.ssh = ssh.SshRunner(self.cluster_name)

    self.nonmaster_nodes = [name for name in online_nodes
                            if name != master_node]

    assert self.master_node not in self.nonmaster_nodes

  def _RunCmd(self, node_name, cmd):
    """Runs a command on the local or a remote machine.

    @type node_name: string
    @param node_name: Machine name
    @type cmd: list
    @param cmd: Command

    """
    if node_name is None or node_name == self.master_node:
      # No need to use SSH
      result = utils.RunCmd(cmd)
    else:
      result = self.ssh.Run(node_name, "root", utils.ShellQuoteArgs(cmd))

    if result.failed:
      errmsg = ["Failed to run command %s" % result.cmd]
      if node_name:
        errmsg.append("on node %s" % node_name)
      errmsg.append(": exitcode %s and error %s" %
                    (result.exit_code, result.output))
      raise errors.OpExecError(" ".join(errmsg))

  def Call(self, fn, *args):
    """Call function while all daemons are stopped.

    @type fn: callable
    @param fn: Function to be called

    """
    # Pause watcher by acquiring an exclusive lock on watcher state file
    self.feedback_fn("Blocking watcher")
    watcher_block = utils.FileLock.Open(constants.WATCHER_STATEFILE)
    try:
      # TODO: Currently, this just blocks. There's no timeout.
      # TODO: Should it be a shared lock?
      watcher_block.Exclusive(blocking=True)

      # Stop master daemons, so that no new jobs can come in and all running
      # ones are finished
      self.feedback_fn("Stopping master daemons")
      self._RunCmd(None, [constants.DAEMON_UTIL, "stop-master"])
      try:
        # Stop daemons on all nodes
        for node_name in self.online_nodes:
          self.feedback_fn("Stopping daemons on %s" % node_name)
          self._RunCmd(node_name, [constants.DAEMON_UTIL, "stop-all"])

        # All daemons are shut down now
        try:
          return fn(self, *args)
        except Exception, err:
          _, errmsg = FormatError(err)
          logging.exception("Caught exception")
          self.feedback_fn(errmsg)
          raise
      finally:
        # Start cluster again, master node last
        for node_name in self.nonmaster_nodes + [self.master_node]:
          self.feedback_fn("Starting daemons on %s" % node_name)
          self._RunCmd(node_name, [constants.DAEMON_UTIL, "start-all"])
    finally:
      # Resume watcher
      watcher_block.Close()


def RunWhileClusterStopped(feedback_fn, fn, *args):
  """Calls a function while all cluster daemons are stopped.

  @type feedback_fn: callable
  @param feedback_fn: Feedback function
  @type fn: callable
  @param fn: Function to be called when daemons are stopped

  """
  feedback_fn("Gathering cluster information")

  # This ensures we're running on the master daemon
  cl = GetClient()

  (cluster_name, master_node) = \
    cl.QueryConfigValues(["cluster_name", "master_node"])

  online_nodes = GetOnlineNodes([], cl=cl)

  # Don't keep a reference to the client. The master daemon will go away.
  del cl

  assert master_node in online_nodes

  return _RunWhileClusterStoppedHelper(feedback_fn, cluster_name, master_node,
                                       online_nodes).Call(fn, *args)


def GenerateTable(headers, fields, separator, data,
                  numfields=None, unitfields=None,
                  units=None):
  """Prints a table with headers and different fields.

  @type headers: dict
  @param headers: dictionary mapping field names to headers for
      the table
  @type fields: list
  @param fields: the field names corresponding to each row in
      the data field
  @param separator: the separator to be used; if this is None,
      the default 'smart' algorithm is used which computes optimal
      field width, otherwise just the separator is used between
      each field
  @type data: list
  @param data: a list of lists, each sublist being one row to be output
  @type numfields: list
  @param numfields: a list with the fields that hold numeric
      values and thus should be right-aligned
  @type unitfields: list
  @param unitfields: a list with the fields that hold numeric
      values that should be formatted with the units field
  @type units: string or None
  @param units: the units we should use for formatting, or None for
      automatic choice (human-readable for non-separator usage, otherwise
      megabytes); this is a one-letter string

  """
  if units is None:
    if separator:
      units = "m"
    else:
      units = "h"

  if numfields is None:
    numfields = []
  if unitfields is None:
    unitfields = []

  numfields = utils.FieldSet(*numfields)   # pylint: disable-msg=W0142
  unitfields = utils.FieldSet(*unitfields) # pylint: disable-msg=W0142

  format_fields = []
  for field in fields:
    if headers and field not in headers:
      # TODO: handle better unknown fields (either revert to old
      # style of raising exception, or deal more intelligently with
      # variable fields)
      headers[field] = field
    if separator is not None:
      format_fields.append("%s")
    elif numfields.Matches(field):
      format_fields.append("%*s")
    else:
      format_fields.append("%-*s")

  if separator is None:
    mlens = [0 for name in fields]
    format = ' '.join(format_fields)
  else:
    format = separator.replace("%", "%%").join(format_fields)

  for row in data:
    if row is None:
      continue
    for idx, val in enumerate(row):
      if unitfields.Matches(fields[idx]):
        try:
          val = int(val)
        except (TypeError, ValueError):
          pass
        else:
          val = row[idx] = utils.FormatUnit(val, units)
      val = row[idx] = str(val)
      if separator is None:
        mlens[idx] = max(mlens[idx], len(val))

  result = []
  if headers:
    args = []
    for idx, name in enumerate(fields):
      hdr = headers[name]
      if separator is None:
        mlens[idx] = max(mlens[idx], len(hdr))
        args.append(mlens[idx])
      args.append(hdr)
    result.append(format % tuple(args))

  if separator is None:
    assert len(mlens) == len(fields)

    if fields and not numfields.Matches(fields[-1]):
      mlens[-1] = 0

  for line in data:
    args = []
    if line is None:
      line = ['-' for _ in fields]
    for idx in range(len(fields)):
      if separator is None:
        args.append(mlens[idx])
      args.append(line[idx])
    result.append(format % tuple(args))

  return result


def FormatTimestamp(ts):
  """Formats a given timestamp.

  @type ts: timestamp
  @param ts: a timeval-type timestamp, a tuple of seconds and microseconds

  @rtype: string
  @return: a string with the formatted timestamp

  """
  if not isinstance (ts, (tuple, list)) or len(ts) != 2:
    return '?'
  sec, usec = ts
  return time.strftime("%F %T", time.localtime(sec)) + ".%06d" % usec


def ParseTimespec(value):
  """Parse a time specification.

  The following suffixed will be recognized:

    - s: seconds
    - m: minutes
    - h: hours
    - d: day
    - w: weeks

  Without any suffix, the value will be taken to be in seconds.

  """
  value = str(value)
  if not value:
    raise errors.OpPrereqError("Empty time specification passed")
  suffix_map = {
    's': 1,
    'm': 60,
    'h': 3600,
    'd': 86400,
    'w': 604800,
    }
  if value[-1] not in suffix_map:
    try:
      value = int(value)
    except (TypeError, ValueError):
      raise errors.OpPrereqError("Invalid time specification '%s'" % value)
  else:
    multiplier = suffix_map[value[-1]]
    value = value[:-1]
    if not value: # no data left after stripping the suffix
      raise errors.OpPrereqError("Invalid time specification (only"
                                 " suffix passed)")
    try:
      value = int(value) * multiplier
    except (TypeError, ValueError):
      raise errors.OpPrereqError("Invalid time specification '%s'" % value)
  return value


def GetOnlineNodes(nodes, cl=None, nowarn=False, secondary_ips=False,
                   filter_master=False):
  """Returns the names of online nodes.

  This function will also log a warning on stderr with the names of
  the online nodes.

  @param nodes: if not empty, use only this subset of nodes (minus the
      offline ones)
  @param cl: if not None, luxi client to use
  @type nowarn: boolean
  @param nowarn: by default, this function will output a note with the
      offline nodes that are skipped; if this parameter is True the
      note is not displayed
  @type secondary_ips: boolean
  @param secondary_ips: if True, return the secondary IPs instead of the
      names, useful for doing network traffic over the replication interface
      (if any)
  @type filter_master: boolean
  @param filter_master: if True, do not return the master node in the list
      (useful in coordination with secondary_ips where we cannot check our
      node name against the list)

  """
  if cl is None:
    cl = GetClient()

  if secondary_ips:
    name_idx = 2
  else:
    name_idx = 0

  if filter_master:
    master_node = cl.QueryConfigValues(["master_node"])[0]
    filter_fn = lambda x: x != master_node
  else:
    filter_fn = lambda _: True

  result = cl.QueryNodes(names=nodes, fields=["name", "offline", "sip"],
                         use_locking=False)
  offline = [row[0] for row in result if row[1]]
  if offline and not nowarn:
    ToStderr("Note: skipping offline node(s): %s" % utils.CommaJoin(offline))
  return [row[name_idx] for row in result if not row[1] and filter_fn(row[0])]


def _ToStream(stream, txt, *args):
  """Write a message to a stream, bypassing the logging system

  @type stream: file object
  @param stream: the file to which we should write
  @type txt: str
  @param txt: the message

  """
  if args:
    args = tuple(args)
    stream.write(txt % args)
  else:
    stream.write(txt)
  stream.write('\n')
  stream.flush()


def ToStdout(txt, *args):
  """Write a message to stdout only, bypassing the logging system

  This is just a wrapper over _ToStream.

  @type txt: str
  @param txt: the message

  """
  _ToStream(sys.stdout, txt, *args)


def ToStderr(txt, *args):
  """Write a message to stderr only, bypassing the logging system

  This is just a wrapper over _ToStream.

  @type txt: str
  @param txt: the message

  """
  _ToStream(sys.stderr, txt, *args)


class JobExecutor(object):
  """Class which manages the submission and execution of multiple jobs.

  Note that instances of this class should not be reused between
  GetResults() calls.

  """
  def __init__(self, cl=None, verbose=True, opts=None, feedback_fn=None):
    self.queue = []
    if cl is None:
      cl = GetClient()
    self.cl = cl
    self.verbose = verbose
    self.jobs = []
    self.opts = opts
    self.feedback_fn = feedback_fn

  def QueueJob(self, name, *ops):
    """Record a job for later submit.

    @type name: string
    @param name: a description of the job, will be used in WaitJobSet
    """
    SetGenericOpcodeOpts(ops, self.opts)
    self.queue.append((name, ops))

  def SubmitPending(self):
    """Submit all pending jobs.

    """
    results = self.cl.SubmitManyJobs([row[1] for row in self.queue])
    for (idx, ((status, data), (name, _))) in enumerate(zip(results,
                                                            self.queue)):
      self.jobs.append((idx, status, data, name))

  def _ChooseJob(self):
    """Choose a non-waiting/queued job to poll next.

    """
    assert self.jobs, "_ChooseJob called with empty job list"

    result = self.cl.QueryJobs([i[2] for i in self.jobs], ["status"])
    assert result

    for job_data, status in zip(self.jobs, result):
      if status[0] in (constants.JOB_STATUS_QUEUED,
                    constants.JOB_STATUS_WAITLOCK,
                    constants.JOB_STATUS_CANCELING):
        # job is still waiting
        continue
      # good candidate found
      self.jobs.remove(job_data)
      return job_data

    # no job found
    return self.jobs.pop(0)

  def GetResults(self):
    """Wait for and return the results of all jobs.

    @rtype: list
    @return: list of tuples (success, job results), in the same order
        as the submitted jobs; if a job has failed, instead of the result
        there will be the error message

    """
    if not self.jobs:
      self.SubmitPending()
    results = []
    if self.verbose:
      ok_jobs = [row[2] for row in self.jobs if row[1]]
      if ok_jobs:
        ToStdout("Submitted jobs %s", utils.CommaJoin(ok_jobs))

    # first, remove any non-submitted jobs
    self.jobs, failures = utils.partition(self.jobs, lambda x: x[1])
    for idx, _, jid, name in failures:
      ToStderr("Failed to submit job for %s: %s", name, jid)
      results.append((idx, False, jid))

    while self.jobs:
      (idx, _, jid, name) = self._ChooseJob()
      ToStdout("Waiting for job %s for %s...", jid, name)
      try:
        job_result = PollJob(jid, cl=self.cl, feedback_fn=self.feedback_fn)
        success = True
      except (errors.GenericError, luxi.ProtocolError), err:
        _, job_result = FormatError(err)
        success = False
        # the error message will always be shown, verbose or not
        ToStderr("Job %s for %s has failed: %s", jid, name, job_result)

      results.append((idx, success, job_result))

    # sort based on the index, then drop it
    results.sort()
    results = [i[1:] for i in results]

    return results

  def WaitOrShow(self, wait):
    """Wait for job results or only print the job IDs.

    @type wait: boolean
    @param wait: whether to wait or not

    """
    if wait:
      return self.GetResults()
    else:
      if not self.jobs:
        self.SubmitPending()
      for status, result, name in self.jobs:
        if status:
          ToStdout("%s: %s", result, name)
        else:
          ToStderr("Failure for %s: %s", name, result)<|MERGE_RESOLUTION|>--- conflicted
+++ resolved
@@ -906,7 +906,6 @@
                                     help=("Create a new HMAC key for %s" %
                                           constants.CONFD))
 
-<<<<<<< HEAD
 CLUSTER_DOMAIN_SECRET_OPT = cli_option("--cluster-domain-secret",
                                        dest="cluster_domain_secret",
                                        default=None,
@@ -918,13 +917,12 @@
                                            default=False, action="store_true",
                                            help=("Create a new cluster domain"
                                                  " secret"))
-=======
+
 USE_REPL_NET_OPT = cli_option("--use-replication-network",
                               dest="use_replication_network",
                               help="Whether to use the replication network"
                               " for talking to the nodes",
                               action="store_true", default=False)
->>>>>>> 56569f4e
 
 
 def _ParseArgs(argv, commands, aliases):
