#!/usr/bin/python
#

# Copyright (C) 2006, 2007 Google Inc.
#
# This program is free software; you can redistribute it and/or modify
# it under the terms of the GNU General Public License as published by
# the Free Software Foundation; either version 2 of the License, or
# (at your option) any later version.
#
# This program is distributed in the hope that it will be useful, but
# WITHOUT ANY WARRANTY; without even the implied warranty of
# MERCHANTABILITY or FITNESS FOR A PARTICULAR PURPOSE.  See the GNU
# General Public License for more details.
#
# You should have received a copy of the GNU General Public License
# along with this program; if not, write to the Free Software
# Foundation, Inc., 51 Franklin Street, Fifth Floor, Boston, MA
# 02110-1301, USA.


"""Ganeti node daemon"""

# pylint: disable-msg=C0103,W0142

# C0103: Functions in this module need to have a given name structure,
# and the name of the daemon doesn't match

# W0142: Used * or ** magic, since we do use it extensively in this
# module

import os
import sys
import logging
import signal

from optparse import OptionParser

from ganeti import backend
from ganeti import constants
from ganeti import objects
from ganeti import errors
from ganeti import jstore
from ganeti import daemon
from ganeti import http
from ganeti import utils
from ganeti import storage

import ganeti.http.server # pylint: disable-msg=W0611


queue_lock = None


def _RequireJobQueueLock(fn):
  """Decorator for job queue manipulating functions.

  """
  QUEUE_LOCK_TIMEOUT = 10

  def wrapper(*args, **kwargs):
    # Locking in exclusive, blocking mode because there could be several
    # children running at the same time. Waiting up to 10 seconds.
    queue_lock.Exclusive(blocking=True, timeout=QUEUE_LOCK_TIMEOUT)
    try:
      return fn(*args, **kwargs)
    finally:
      queue_lock.Unlock()

  return wrapper


class NodeHttpServer(http.server.HttpServer):
  """The server implementation.

  This class holds all methods exposed over the RPC interface.

  """
  # too many public methods, and unused args - all methods get params
  # due to the API
  # pylint: disable-msg=R0904,W0613
  def __init__(self, *args, **kwargs):
    http.server.HttpServer.__init__(self, *args, **kwargs)
    self.noded_pid = os.getpid()

  def HandleRequest(self, req):
    """Handle a request.

    """
    if req.request_method.upper() != http.HTTP_PUT:
      raise http.HttpBadRequest()

    path = req.request_path
    if path.startswith("/"):
      path = path[1:]

    method = getattr(self, "perspective_%s" % path, None)
    if method is None:
      raise http.HttpNotFound()

    try:
      rvalue = method(req.request_body)
      return True, rvalue

    except backend.RPCFail, err:
      # our custom failure exception; str(err) works fine if the
      # exception was constructed with a single argument, and in
      # this case, err.message == err.args[0] == str(err)
      return (False, str(err))
    except errors.QuitGanetiException, err:
      # Tell parent to quit
      logging.info("Shutting down the node daemon, arguments: %s",
                   str(err.args))
      os.kill(self.noded_pid, signal.SIGTERM)
      # And return the error's arguments, which must be already in
      # correct tuple format
      return err.args
    except Exception, err:
      logging.exception("Error in RPC call")
      return False, "Error while executing backend function: %s" % str(err)

  # the new block devices  --------------------------

  @staticmethod
  def perspective_blockdev_create(params):
    """Create a block device.

    """
    bdev_s, size, owner, on_primary, info = params
    bdev = objects.Disk.FromDict(bdev_s)
    if bdev is None:
      raise ValueError("can't unserialize data!")
    return backend.BlockdevCreate(bdev, size, owner, on_primary, info)

  @staticmethod
  def perspective_blockdev_remove(params):
    """Remove a block device.

    """
    bdev_s = params[0]
    bdev = objects.Disk.FromDict(bdev_s)
    return backend.BlockdevRemove(bdev)

  @staticmethod
  def perspective_blockdev_rename(params):
    """Remove a block device.

    """
    devlist = [(objects.Disk.FromDict(ds), uid) for ds, uid in params]
    return backend.BlockdevRename(devlist)

  @staticmethod
  def perspective_blockdev_assemble(params):
    """Assemble a block device.

    """
    bdev_s, owner, on_primary = params
    bdev = objects.Disk.FromDict(bdev_s)
    if bdev is None:
      raise ValueError("can't unserialize data!")
    return backend.BlockdevAssemble(bdev, owner, on_primary)

  @staticmethod
  def perspective_blockdev_shutdown(params):
    """Shutdown a block device.

    """
    bdev_s = params[0]
    bdev = objects.Disk.FromDict(bdev_s)
    if bdev is None:
      raise ValueError("can't unserialize data!")
    return backend.BlockdevShutdown(bdev)

  @staticmethod
  def perspective_blockdev_addchildren(params):
    """Add a child to a mirror device.

    Note: this is only valid for mirror devices. It's the caller's duty
    to send a correct disk, otherwise we raise an error.

    """
    bdev_s, ndev_s = params
    bdev = objects.Disk.FromDict(bdev_s)
    ndevs = [objects.Disk.FromDict(disk_s) for disk_s in ndev_s]
    if bdev is None or ndevs.count(None) > 0:
      raise ValueError("can't unserialize data!")
    return backend.BlockdevAddchildren(bdev, ndevs)

  @staticmethod
  def perspective_blockdev_removechildren(params):
    """Remove a child from a mirror device.

    This is only valid for mirror devices, of course. It's the callers
    duty to send a correct disk, otherwise we raise an error.

    """
    bdev_s, ndev_s = params
    bdev = objects.Disk.FromDict(bdev_s)
    ndevs = [objects.Disk.FromDict(disk_s) for disk_s in ndev_s]
    if bdev is None or ndevs.count(None) > 0:
      raise ValueError("can't unserialize data!")
    return backend.BlockdevRemovechildren(bdev, ndevs)

  @staticmethod
  def perspective_blockdev_getmirrorstatus(params):
    """Return the mirror status for a list of disks.

    """
    disks = [objects.Disk.FromDict(dsk_s)
             for dsk_s in params]
    return [status.ToDict()
            for status in backend.BlockdevGetmirrorstatus(disks)]

  @staticmethod
  def perspective_blockdev_find(params):
    """Expose the FindBlockDevice functionality for a disk.

    This will try to find but not activate a disk.

    """
    disk = objects.Disk.FromDict(params[0])

    result = backend.BlockdevFind(disk)
    if result is None:
      return None

    return result.ToDict()

  @staticmethod
  def perspective_blockdev_snapshot(params):
    """Create a snapshot device.

    Note that this is only valid for LVM disks, if we get passed
    something else we raise an exception. The snapshot device can be
    remove by calling the generic block device remove call.

    """
    cfbd = objects.Disk.FromDict(params[0])
    return backend.BlockdevSnapshot(cfbd)

  @staticmethod
  def perspective_blockdev_grow(params):
    """Grow a stack of devices.

    """
    cfbd = objects.Disk.FromDict(params[0])
    amount = params[1]
    return backend.BlockdevGrow(cfbd, amount)

  @staticmethod
  def perspective_blockdev_close(params):
    """Closes the given block devices.

    """
    disks = [objects.Disk.FromDict(cf) for cf in params[1]]
    return backend.BlockdevClose(params[0], disks)

  @staticmethod
  def perspective_blockdev_getsize(params):
    """Compute the sizes of the given block devices.

    """
    disks = [objects.Disk.FromDict(cf) for cf in params[0]]
    return backend.BlockdevGetsize(disks)

  @staticmethod
  def perspective_blockdev_export(params):
    """Compute the sizes of the given block devices.

    """
    disk = objects.Disk.FromDict(params[0])
    dest_node, dest_path, cluster_name = params[1:]
    return backend.BlockdevExport(disk, dest_node, dest_path, cluster_name)

  # blockdev/drbd specific methods ----------

  @staticmethod
  def perspective_drbd_disconnect_net(params):
    """Disconnects the network connection of drbd disks.

    Note that this is only valid for drbd disks, so the members of the
    disk list must all be drbd devices.

    """
    nodes_ip, disks = params
    disks = [objects.Disk.FromDict(cf) for cf in disks]
    return backend.DrbdDisconnectNet(nodes_ip, disks)

  @staticmethod
  def perspective_drbd_attach_net(params):
    """Attaches the network connection of drbd disks.

    Note that this is only valid for drbd disks, so the members of the
    disk list must all be drbd devices.

    """
    nodes_ip, disks, instance_name, multimaster = params
    disks = [objects.Disk.FromDict(cf) for cf in disks]
    return backend.DrbdAttachNet(nodes_ip, disks,
                                     instance_name, multimaster)

  @staticmethod
  def perspective_drbd_wait_sync(params):
    """Wait until DRBD disks are synched.

    Note that this is only valid for drbd disks, so the members of the
    disk list must all be drbd devices.

    """
    nodes_ip, disks = params
    disks = [objects.Disk.FromDict(cf) for cf in disks]
    return backend.DrbdWaitSync(nodes_ip, disks)

  # export/import  --------------------------

  @staticmethod
  def perspective_snapshot_export(params):
    """Export a given snapshot.

    """
    disk = objects.Disk.FromDict(params[0])
    dest_node = params[1]
    instance = objects.Instance.FromDict(params[2])
    cluster_name = params[3]
    dev_idx = params[4]
    return backend.ExportSnapshot(disk, dest_node, instance,
                                  cluster_name, dev_idx)

  @staticmethod
  def perspective_finalize_export(params):
    """Expose the finalize export functionality.

    """
    instance = objects.Instance.FromDict(params[0])
    snap_disks = [objects.Disk.FromDict(str_data)
                  for str_data in params[1]]
    return backend.FinalizeExport(instance, snap_disks)

  @staticmethod
  def perspective_export_info(params):
    """Query information about an existing export on this node.

    The given path may not contain an export, in which case we return
    None.

    """
    path = params[0]
    return backend.ExportInfo(path)

  @staticmethod
  def perspective_export_list(params):
    """List the available exports on this node.

    Note that as opposed to export_info, which may query data about an
    export in any path, this only queries the standard Ganeti path
    (constants.EXPORT_DIR).

    """
    return backend.ListExports()

  @staticmethod
  def perspective_export_remove(params):
    """Remove an export.

    """
    export = params[0]
    return backend.RemoveExport(export)

  # volume  --------------------------

  @staticmethod
  def perspective_lv_list(params):
    """Query the list of logical volumes in a given volume group.

    """
    vgname = params[0]
    return backend.GetVolumeList(vgname)

  @staticmethod
  def perspective_vg_list(params):
    """Query the list of volume groups.

    """
    return backend.ListVolumeGroups()

  # Storage --------------------------

  @staticmethod
  def perspective_storage_list(params):
    """Get list of storage units.

    """
    (su_name, su_args, name, fields) = params
    return storage.GetStorage(su_name, *su_args).List(name, fields)

  @staticmethod
  def perspective_storage_modify(params):
    """Modify a storage unit.

    """
    (su_name, su_args, name, changes) = params
    return storage.GetStorage(su_name, *su_args).Modify(name, changes)

  @staticmethod
  def perspective_storage_execute(params):
    """Execute an operation on a storage unit.

    """
    (su_name, su_args, name, op) = params
    return storage.GetStorage(su_name, *su_args).Execute(name, op)

  # bridge  --------------------------

  @staticmethod
  def perspective_bridges_exist(params):
    """Check if all bridges given exist on this node.

    """
    bridges_list = params[0]
    return backend.BridgesExist(bridges_list)

  # instance  --------------------------

  @staticmethod
  def perspective_instance_os_add(params):
    """Install an OS on a given instance.

    """
    inst_s = params[0]
    inst = objects.Instance.FromDict(inst_s)
    reinstall = params[1]
    return backend.InstanceOsAdd(inst, reinstall)

  @staticmethod
  def perspective_instance_run_rename(params):
    """Runs the OS rename script for an instance.

    """
    inst_s, old_name = params
    inst = objects.Instance.FromDict(inst_s)
    return backend.RunRenameInstance(inst, old_name)

  @staticmethod
  def perspective_instance_os_import(params):
    """Run the import function of an OS onto a given instance.

    """
    inst_s, src_node, src_images, cluster_name = params
    inst = objects.Instance.FromDict(inst_s)
    return backend.ImportOSIntoInstance(inst, src_node, src_images,
                                        cluster_name)

  @staticmethod
  def perspective_instance_shutdown(params):
    """Shutdown an instance.

    """
    instance = objects.Instance.FromDict(params[0])
    timeout = params[1]
    return backend.InstanceShutdown(instance, timeout)

  @staticmethod
  def perspective_instance_start(params):
    """Start an instance.

    """
    instance = objects.Instance.FromDict(params[0])
    return backend.StartInstance(instance)

  @staticmethod
  def perspective_migration_info(params):
    """Gather information about an instance to be migrated.

    """
    instance = objects.Instance.FromDict(params[0])
    return backend.MigrationInfo(instance)

  @staticmethod
  def perspective_accept_instance(params):
    """Prepare the node to accept an instance.

    """
    instance, info, target = params
    instance = objects.Instance.FromDict(instance)
    return backend.AcceptInstance(instance, info, target)

  @staticmethod
  def perspective_finalize_migration(params):
    """Finalize the instance migration.

    """
    instance, info, success = params
    instance = objects.Instance.FromDict(instance)
    return backend.FinalizeMigration(instance, info, success)

  @staticmethod
  def perspective_instance_migrate(params):
    """Migrates an instance.

    """
    instance, target, live = params
    instance = objects.Instance.FromDict(instance)
    return backend.MigrateInstance(instance, target, live)

  @staticmethod
  def perspective_instance_reboot(params):
    """Reboot an instance.

    """
    instance = objects.Instance.FromDict(params[0])
    reboot_type = params[1]
    shutdown_timeout = params[2]
    return backend.InstanceReboot(instance, reboot_type, shutdown_timeout)

  @staticmethod
  def perspective_instance_info(params):
    """Query instance information.

    """
    return backend.GetInstanceInfo(params[0], params[1])

  @staticmethod
  def perspective_instance_migratable(params):
    """Query whether the specified instance can be migrated.

    """
    instance = objects.Instance.FromDict(params[0])
    return backend.GetInstanceMigratable(instance)

  @staticmethod
  def perspective_all_instances_info(params):
    """Query information about all instances.

    """
    return backend.GetAllInstancesInfo(params[0])

  @staticmethod
  def perspective_instance_list(params):
    """Query the list of running instances.

    """
    return backend.GetInstanceList(params[0])

  # node --------------------------

  @staticmethod
  def perspective_node_tcp_ping(params):
    """Do a TcpPing on the remote node.

    """
    return utils.TcpPing(params[1], params[2], timeout=params[3],
                         live_port_needed=params[4], source=params[0])

  @staticmethod
  def perspective_node_has_ip_address(params):
    """Checks if a node has the given ip address.

    """
    return utils.OwnIpAddress(params[0])

  @staticmethod
  def perspective_node_info(params):
    """Query node information.

    """
    vgname, hypervisor_type = params
    return backend.GetNodeInfo(vgname, hypervisor_type)

  @staticmethod
  def perspective_node_add(params):
    """Complete the registration of this node in the cluster.

    """
    return backend.AddNode(params[0], params[1], params[2],
                           params[3], params[4], params[5])

  @staticmethod
  def perspective_node_verify(params):
    """Run a verify sequence on this node.

    """
    return backend.VerifyNode(params[0], params[1])

  @staticmethod
  def perspective_node_start_master(params):
    """Promote this node to master status.

    """
    return backend.StartMaster(params[0], params[1])

  @staticmethod
  def perspective_node_stop_master(params):
    """Demote this node from master status.

    """
    return backend.StopMaster(params[0])

  @staticmethod
  def perspective_node_leave_cluster(params):
    """Cleanup after leaving a cluster.

    """
    return backend.LeaveCluster(params[0])

  @staticmethod
  def perspective_node_volumes(params):
    """Query the list of all logical volume groups.

    """
    return backend.NodeVolumes()

  @staticmethod
  def perspective_node_demote_from_mc(params):
    """Demote a node from the master candidate role.

    """
    return backend.DemoteFromMC()


  @staticmethod
  def perspective_node_powercycle(params):
    """Tries to powercycle the nod.

    """
    hypervisor_type = params[0]
    return backend.PowercycleNode(hypervisor_type)


  # cluster --------------------------

  @staticmethod
  def perspective_version(params):
    """Query version information.

    """
    return constants.PROTOCOL_VERSION

  @staticmethod
  def perspective_upload_file(params):
    """Upload a file.

    Note that the backend implementation imposes strict rules on which
    files are accepted.

    """
    return backend.UploadFile(*params)

  @staticmethod
  def perspective_master_info(params):
    """Query master information.

    """
    return backend.GetMasterInfo()

  @staticmethod
  def perspective_write_ssconf_files(params):
    """Write ssconf files.

    """
    (values,) = params
    return backend.WriteSsconfFiles(values)

  # os -----------------------

  @staticmethod
  def perspective_os_diagnose(params):
    """Query detailed information about existing OSes.

    """
    return backend.DiagnoseOS()

  @staticmethod
  def perspective_os_get(params):
    """Query information about a given OS.

    """
    name = params[0]
    os_obj = backend.OSFromDisk(name)
    return os_obj.ToDict()

  # hooks -----------------------

  @staticmethod
  def perspective_hooks_runner(params):
    """Run hook scripts.

    """
    hpath, phase, env = params
    hr = backend.HooksRunner()
    return hr.RunHooks(hpath, phase, env)

  # iallocator -----------------

  @staticmethod
  def perspective_iallocator_runner(params):
    """Run an iallocator script.

    """
    name, idata = params
    iar = backend.IAllocatorRunner()
    return iar.Run(name, idata)

  # test -----------------------

  @staticmethod
  def perspective_test_delay(params):
    """Run test delay.

    """
    duration = params[0]
    status, rval = utils.TestDelay(duration)
    if not status:
      raise backend.RPCFail(rval)
    return rval

  # file storage ---------------

  @staticmethod
  def perspective_file_storage_dir_create(params):
    """Create the file storage directory.

    """
    file_storage_dir = params[0]
    return backend.CreateFileStorageDir(file_storage_dir)

  @staticmethod
  def perspective_file_storage_dir_remove(params):
    """Remove the file storage directory.

    """
    file_storage_dir = params[0]
    return backend.RemoveFileStorageDir(file_storage_dir)

  @staticmethod
  def perspective_file_storage_dir_rename(params):
    """Rename the file storage directory.

    """
    old_file_storage_dir = params[0]
    new_file_storage_dir = params[1]
    return backend.RenameFileStorageDir(old_file_storage_dir,
                                        new_file_storage_dir)

  # jobs ------------------------

  @staticmethod
  @_RequireJobQueueLock
  def perspective_jobqueue_update(params):
    """Update job queue.

    """
    (file_name, content) = params
    return backend.JobQueueUpdate(file_name, content)

  @staticmethod
  @_RequireJobQueueLock
  def perspective_jobqueue_purge(params):
    """Purge job queue.

    """
    return backend.JobQueuePurge()

  @staticmethod
  @_RequireJobQueueLock
  def perspective_jobqueue_rename(params):
    """Rename a job queue file.

    """
    # TODO: What if a file fails to rename?
    return [backend.JobQueueRename(old, new) for old, new in params]

  @staticmethod
  def perspective_jobqueue_set_drain(params):
    """Set/unset the queue drain flag.

    """
    drain_flag = params[0]
    return backend.JobQueueSetDrainFlag(drain_flag)


  # hypervisor ---------------

  @staticmethod
  def perspective_hypervisor_validate_params(params):
    """Validate the hypervisor parameters.

    """
    (hvname, hvparams) = params
    return backend.ValidateHVParams(hvname, hvparams)


def CheckNoded(_, args):
  """Initial checks whether to run or exit with a failure.

  """
  if args: # noded doesn't take any arguments
    print >> sys.stderr, ("Usage: %s [-f] [-d] [-p port] [-b ADDRESS]" %
                          sys.argv[0])
    sys.exit(constants.EXIT_FAILURE)


def ExecNoded(options, _):
  """Main node daemon function, executed with the PID file held.

  """
  global queue_lock # pylint: disable-msg=W0603

  # Read SSL certificate
  if options.ssl:
    ssl_params = http.HttpSslParams(ssl_key_path=options.ssl_key,
                                    ssl_cert_path=options.ssl_cert)
  else:
    ssl_params = None

  # Prepare job queue
  queue_lock = jstore.InitAndVerifyQueue(must_lock=False)

  mainloop = daemon.Mainloop()
  server = NodeHttpServer(mainloop, options.bind_address, options.port,
                          ssl_params=ssl_params, ssl_verify_peer=True)
  server.Start()
  try:
    mainloop.Run()
  finally:
    server.Stop()


def main():
  """Main function for the node daemon.

  """
  parser = OptionParser(description="Ganeti node daemon",
                        usage="%prog [-f] [-d] [-p port] [-b ADDRESS]",
                        version="%%prog (ganeti) %s" %
                        constants.RELEASE_VERSION)
  dirs = [(val, constants.RUN_DIRS_MODE) for val in constants.SUB_RUN_DIRS]
  dirs.append((constants.LOG_OS_DIR, 0750))
  dirs.append((constants.LOCK_DIR, 1777))
<<<<<<< HEAD
  daemon.GenericMain(constants.NODED, parser, dirs, None, ExecNoded,
                     default_ssl_cert=constants.SSL_CERT_FILE,
                     default_ssl_key=constants.SSL_CERT_FILE)
=======
  daemon.GenericMain(constants.NODED, parser, dirs, CheckNoded, ExecNoded)
>>>>>>> 30e4e741


if __name__ == '__main__':
  main()<|MERGE_RESOLUTION|>--- conflicted
+++ resolved
@@ -836,13 +836,9 @@
   dirs = [(val, constants.RUN_DIRS_MODE) for val in constants.SUB_RUN_DIRS]
   dirs.append((constants.LOG_OS_DIR, 0750))
   dirs.append((constants.LOCK_DIR, 1777))
-<<<<<<< HEAD
-  daemon.GenericMain(constants.NODED, parser, dirs, None, ExecNoded,
+  daemon.GenericMain(constants.NODED, parser, dirs, CheckNoded, ExecNoded,
                      default_ssl_cert=constants.SSL_CERT_FILE,
                      default_ssl_key=constants.SSL_CERT_FILE)
-=======
-  daemon.GenericMain(constants.NODED, parser, dirs, CheckNoded, ExecNoded)
->>>>>>> 30e4e741
 
 
 if __name__ == '__main__':
