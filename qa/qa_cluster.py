--- conflicted
+++ resolved
@@ -252,10 +252,7 @@
   check_inst = options.get('burnin-check-instances', False)
   do_rename = options.get('burnin-rename', '')
   do_reboot = options.get('burnin-reboot', True)
-<<<<<<< HEAD
-=======
   reboot_types = options.get("reboot-types", constants.REBOOT_TYPES)
->>>>>>> 1d103c02
 
   # Get as many instances as we need
   instances = []
@@ -287,11 +284,8 @@
         cmd.append('--rename=%s' % do_rename)
       if not do_reboot:
         cmd.append('--no-reboot')
-<<<<<<< HEAD
-=======
       else:
         cmd.append('--reboot-types=%s' % ",".join(reboot_types))
->>>>>>> 1d103c02
       cmd += [inst['name'] for inst in instances]
       AssertEqual(StartSSH(master['primary'],
                            utils.ShellQuoteArgs(cmd)).wait(), 0)
